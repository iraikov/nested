"""
Library of functions and classes to support nested.optimize
"""
__author__ = 'Aaron D. Milstein and Grace Ng'
from nested.utils import *
from nested.parallel import find_context, find_context_name
import collections
from scipy._lib._util import check_random_state
from copy import deepcopy
import uuid


class Individual(object):
    """

    """

    def __init__(self, x, id=None):
        """

        :param x: array
        """
        self.x = np.array(x)
        self.features = None
        self.objectives = None
        self.normalized_objectives = None
        self.energy = None
        self.rank = None
        self.distance = None
        self.fitness = None
        self.survivor = False
        self.id = id


class PopulationStorage(object):
    """
    Class used to store populations of parameters and objectives during optimization.
    """

    def __init__(self, param_names=None, feature_names=None, objective_names=None, path_length=None,
                 normalize='global', file_path=None):
        """

        :param param_names: list of str
        :param feature_names: list of str
        :param objective_names: list of str
        :param path_length: int
        :param normalize: str; 'global': normalize over entire history, 'local': normalize per iteration
        :param file_path: str (path)
        """
        if file_path is not None:
            if os.path.isfile(file_path):
                self.load(file_path)
            else:
                raise IOError('PopulationStorage: invalid file path: %s' % file_path)
        else:
            if isinstance(param_names, collections.Iterable) and isinstance(feature_names, collections.Iterable) and \
                    isinstance(objective_names, collections.Iterable):
                self.param_names = param_names
                self.feature_names = feature_names
                self.objective_names = objective_names
            else:
                raise TypeError('PopulationStorage: names of params, features, and objectives must be specified as '
                                'lists')
            if type(path_length) == int:
                self.path_length = path_length
            else:
                raise TypeError('PopulationStorage: path_length must be specified as int')
            if normalize in ['local', 'global']:
                self.normalize = normalize
            else:
                raise ValueError('PopulationStorage: normalize argument must be either \'global\' or \'local\'')
            self.history = []  # a list of populations, each corresponding to one generation
            self.pregenerated_params = []  # a list of Individuals
            self.survivors = []  # a list of populations (some may be empty)
            self.specialists = []  # a list of populations (some may be empty)
            self.prev_survivors = []  # a list of populations (some may be empty)
            self.prev_specialists = []  # a list of populations (some may be empty)
            self.failed = []  # a list of populations (some may be empty)
            self.min_objectives = []  # list of array of float
            self.max_objectives = []  # list of array of float
            # Enable tracking of user-defined attributes through kwargs to 'append'
            self.attributes = {}
            self.count = 0

    def append(self, population, params_only=False, survivors=None, specialists=None, prev_survivors=None,
               prev_specialists=None, failed=None, min_objectives=None, max_objectives=None, **kwargs):
        """

        :param population: list of :class:'Individual'
        :param params_only: bool, indicates whether _population_ has been evaluated
        :param survivors: list of :class:'Individual'
        :param specialists: list of :class:'Individual'
        :param prev_survivors: list of :class:'Individual'
        :param prev_specialists: list of :class:'Individual'
        :param failed: list of :class:'Individual'
        :param min_objectives: array of float
        :param max_objectives: array of float
        :param kwargs: dict of additional param_gen-specific attributes
        """
        if survivors is None:
            survivors = []
        if specialists is None:
            specialists = []
        if prev_survivors is None:
            prev_survivors = []
        if prev_specialists is None:
            prev_specialists = []
        if failed is None:
            failed = []
        if min_objectives is None:
            min_objectives = []
        if max_objectives is None:
            max_objectives = []
        self.survivors.append(deepcopy(survivors))
        self.specialists.append(deepcopy(specialists))
        self.prev_survivors.append(deepcopy(prev_survivors))
        self.prev_specialists.append(deepcopy(prev_specialists))
        if params_only:
            self.pregenerated_params = deepcopy(population)
        else:
            self.history.append(deepcopy(population))
        self.failed.append(deepcopy(failed))
        self.count += len(population) + len(failed)
        self.min_objectives.append(deepcopy(min_objectives))
        self.max_objectives.append(deepcopy(max_objectives))

        for key in kwargs:
            if key not in self.attributes:
                self.attributes[key] = []
        for key in self.attributes:
            if key in kwargs:
                self.attributes[key].append(kwargs[key])
            else:
                self.attributes[key].append(None)

    def plot(self, subset=None, show_failed=False, mark_specialists=True):
        """

        :param subset: can be str, list, or dict
            valid categories: 'features', 'objectives', 'parameters'
            valid dict vals: list of str of valid category names
        :param show_failed: bool; whether to show failed models when plotting parameters
        :param mark_specialists: bool; whether to mark specialists
        """

        def get_group_stats(groups):
            """

            :param groups: defaultdict(list(list of float))
            :return: tuple of array
            """
            mean_vals = []
            median_vals = []
            std_vals = []
            for i in range(max_iter):
                vals = []
                for group_name in groups:
                    vals.extend(groups[group_name][i])
                mean_vals.append(np.mean(vals))
                median_vals.append(np.median(vals))
                std_vals.append(np.std(vals))
            mean_vals = np.array(mean_vals)
            median_vals = np.array(median_vals)
            std_vals = np.array(std_vals)

            return mean_vals, median_vals, std_vals

        import matplotlib.pyplot as plt
        from matplotlib.pyplot import cm
        import matplotlib as mpl
        from matplotlib.lines import Line2D
        from mpl_toolkits.axes_grid1 import make_axes_locatable
        mpl.rcParams['svg.fonttype'] = 'none'
        mpl.rcParams['text.usetex'] = False
        cmap = cm.rainbow

        default_categories = {'parameters': self.param_names, 'objectives': self.objective_names,
                              'features': self.feature_names}
        if subset is None:
            categories = default_categories
        elif isinstance(subset, basestring):
            if subset not in default_categories:
                raise KeyError('PopulationStorage.plot: invalid category provided to subset argument: %s' % subset)
            else:
                categories = {subset: default_categories[subset]}
        elif isinstance(subset, list):
            categories = dict()
            for key in subset:
                if key not in default_categories:
                    raise KeyError('PopulationStorage.plot: invalid category provided to subset argument: %s' % key)
                categories[key] = default_categories[key]
        elif isinstance(subset, dict):
            for key in subset:
                if key not in default_categories:
                    raise KeyError('PopulationStorage.plot: invalid category provided to subset argument: %s' % key)
                if not isinstance(subset[key], list):
                    raise ValueError('PopulationStorage.plot: subset category names must be provided as a list')
                valid_elements = default_categories[key]
                for element in subset[key]:
                    if element not in valid_elements:
                        raise KeyError('PopulationStorage.plot: invalid %s name provided to subset argument: %s' %
                                       (key[:-1], element))
            categories = subset
        else:
            raise ValueError('PopulationStorage.plot: invalid type of subset argument')

        ranks_history = defaultdict(list)
        fitness_history = defaultdict(list)
        rel_energy_history = defaultdict(list)
        abs_energy_history = defaultdict(list)
        param_history = defaultdict(lambda: defaultdict(list))
        feature_history = defaultdict(lambda: defaultdict(list))
        objective_history = defaultdict(lambda: defaultdict(list))
        param_name_list = self.param_names
        feature_name_list = self.feature_names
        objective_name_list = self.objective_names
        max_fitness = 0

        max_gens = len(self.history)
        num_gen = 0
        max_iter = 0
        while num_gen < max_gens:
            this_iter_specialist_ids = \
                set([individual.id for individual in self.specialists[num_gen + self.path_length - 1]])
            groups = defaultdict(list)
            for i in range(self.path_length):
                this_gen = list(set(self.prev_survivors[num_gen + i] + self.prev_specialists[num_gen + i]))
                this_gen.extend(self.history[num_gen + i])
                for individual in this_gen:
                    if mark_specialists and individual.id in this_iter_specialist_ids:
                        groups['specialists'].append(individual)
                    elif individual.survivor:
                        groups['survivors'].append(individual)
                    else:
                        groups['population'].append(individual)
                groups['failed'].extend(self.failed[num_gen + i])

            for group_name in ['population', 'survivors', 'specialists']:
                group = groups[group_name]
                this_ranks = []
                this_fitness = []
                this_rel_energy = []
                this_abs_energy = []
                for individual in group:
                    this_ranks.append(individual.rank)
                    this_fitness.append(individual.fitness)
                    this_rel_energy.append(individual.energy)
                    this_abs_energy.append(np.sum(individual.objectives))
                ranks_history[group_name].append(this_ranks)
                fitness_history[group_name].append(this_fitness)
                if len(this_fitness) > 0:
                    max_fitness = max(max_fitness, max(this_fitness))
                rel_energy_history[group_name].append(this_rel_energy)
                abs_energy_history[group_name].append(this_abs_energy)
                if 'parameters' in categories:
                    for param_name in categories['parameters']:
                        index = param_name_list.index(param_name)
                        this_param_history = []
                        for individual in group:
                            this_param_history.append(individual.x[index])
                        param_history[param_name][group_name].append(this_param_history)
                if 'features' in categories:
                    for feature_name in categories['features']:
                        index = feature_name_list.index(feature_name)
                        this_feature_history = []
                        for individual in group:
                            this_feature_history.append(individual.features[index])
                        feature_history[feature_name][group_name].append(this_feature_history)
                if 'objectives' in categories:
                    for objective_name in categories['objectives']:
                        index = objective_name_list.index(objective_name)
                        this_objective_history = []
                        for individual in group:
                            this_objective_history.append(individual.objectives[index])
                        objective_history[objective_name][group_name].append(this_objective_history)

            if 'parameters' in categories:
                group_name = 'failed'
                group = groups[group_name]
                for param_name in categories['parameters']:
                    index = param_name_list.index(param_name)
                    this_param_history = []
                    for individual in group:
                        this_param_history.append(individual.x[index])
                    param_history[param_name][group_name].append(this_param_history)

            num_gen += self.path_length
            max_iter += 1

        fig, axes = plt.subplots(1, figsize=(6.5, 4.8))
        norm = mpl.colors.Normalize(vmin=-0.5, vmax=max_fitness + 0.5)
        for i in range(max_iter):
            this_colors = list(cmap(np.divide(fitness_history['population'][i], max_fitness)))
            axes.scatter(np.ones(len(this_colors)) * (i + 1), ranks_history['population'][i], c=this_colors,
                         alpha=0.2, s=5., linewidth=0)
            this_colors = list(cmap(np.divide(fitness_history['specialists'][i], max_fitness)))
            if mark_specialists:
                axes.scatter(np.ones(len(this_colors)) * (i + 1), ranks_history['specialists'][i], c=this_colors,
                             alpha=0.4, s=10., linewidth=0.5, edgecolor='k')
            else:
                axes.scatter(np.ones(len(this_colors)) * (i + 1), ranks_history['specialists'][i], c=this_colors,
                             alpha=0.2, s=5., linewidth=0)
            this_colors = list(cmap(np.divide(fitness_history['survivors'][i], max_fitness)))
            axes.scatter(np.ones(len(this_colors)) * (i + 1), ranks_history['survivors'][i], c=this_colors,
                         alpha=0.4, s=10., linewidth=0.5, edgecolor='k')
        axes.set_xlabel('Number of iterations')
        axes.set_ylabel('Model rank')
        axes.set_title('Fitness')
        divider = make_axes_locatable(axes)
        cax = divider.append_axes('right', size='3%', pad=0.1)
        cbar = mpl.colorbar.ColorbarBase(cax, cmap=cm.get_cmap('rainbow', int(max_fitness + 1)), norm=norm,
                                         orientation='vertical')
        cbar.set_label('Fitness', rotation=-90)
        tick_interval = max(1, (max_fitness + 1) // 5)
        cbar.set_ticks(list(range(0, int(max_fitness + 1), tick_interval)))
        cbar.ax.get_yaxis().labelpad = 15
        clean_axes(axes)
        fig.show()

        rel_energy_mean, rel_energy_med, rel_energy_std = get_group_stats(rel_energy_history)

        fig, axes = plt.subplots(1, figsize=(7., 4.8))
        for i in range(max_iter):
            axes.scatter(np.ones(len(rel_energy_history['population'][i])) * (i + 1),
                         rel_energy_history['population'][i], c='none', edgecolor='salmon', linewidth=0.5, alpha=0.2,
                         s=5.)
            if mark_specialists:
                axes.scatter(np.ones(len(rel_energy_history['specialists'][i])) * (i + 1),
                             rel_energy_history['specialists'][i], c='b', linewidth=0, alpha=0.4,
                             s=10.)
            else:
                axes.scatter(np.ones(len(rel_energy_history['specialists'][i])) * (i + 1),
                             rel_energy_history['specialists'][i], c='none', edgecolor='salmon', linewidth=0.5,
                             alpha=0.2, s=5.)
            axes.scatter(np.ones(len(rel_energy_history['survivors'][i])) * (i + 1),
                         rel_energy_history['survivors'][i], c='none', edgecolor='k', linewidth=0.5, alpha=0.4, s=10.)
        axes.plot(range(1, max_iter + 1), rel_energy_med, c='r')
        axes.fill_between(range(1, max_iter + 1), rel_energy_mean - rel_energy_std,
                          rel_energy_mean + rel_energy_std, alpha=0.35, color='salmon')
        legend_elements = [Line2D([0], [0], marker='o', color='salmon', label='All models', markerfacecolor='none',
                                  markersize=5, markeredgewidth=1.5, linewidth=0),
                           Line2D([0], [0], marker='o', color='k', label='Survivors', markerfacecolor='none',
                                  markersize=5, markeredgewidth=1.5, linewidth=0)]
        if mark_specialists:
            legend_elements.append(Line2D([0], [0], marker='o', color='none', label='Specialists', markerfacecolor='b',
                                          markersize=5, markeredgewidth=0, linewidth=0, alpha=0.4))
        legend_elements.append(Line2D([0], [0], color='r', lw=2, label='Median'))
        axes.set_xlabel('Number of iterations')
        axes.set_ylabel('Multi-objective error score')
        axes.set_title('Multi-objective error score')
        axes.legend(handles=legend_elements, loc='center', frameon=False, handlelength=1, bbox_to_anchor=(1.1, 0.5))
        clean_axes(axes)
        fig.subplots_adjust(right=0.8)
        fig.show()

        abs_energy_mean, abs_energy_med, abs_energy_std = get_group_stats(abs_energy_history)

        fig, axes = plt.subplots(1, figsize=(7., 4.8))
        for i in range(max_iter):
            axes.scatter(np.ones(len(abs_energy_history['population'][i])) * (i + 1),
                         abs_energy_history['population'][i], c='none', edgecolor='salmon', linewidth=0.5, alpha=0.2,
                         s=5.)
            if mark_specialists:
                axes.scatter(np.ones(len(abs_energy_history['specialists'][i])) * (i + 1),
                             abs_energy_history['specialists'][i], c='b', linewidth=0, alpha=0.4,
                             s=10.)
            else:
                axes.scatter(np.ones(len(abs_energy_history['specialists'][i])) * (i + 1),
                             abs_energy_history['specialists'][i], c='none', edgecolor='salmon', linewidth=0.5,
                             alpha=0.2, s=5.)
            axes.scatter(np.ones(len(abs_energy_history['survivors'][i])) * (i + 1),
                         abs_energy_history['survivors'][i], c='none', edgecolor='k', linewidth=0.5, alpha=0.4, s=10.)
        axes.plot(range(1, max_iter + 1), abs_energy_med, c='r')
        axes.fill_between(range(1, max_iter + 1), abs_energy_mean - abs_energy_std,
                          abs_energy_mean + abs_energy_std, alpha=0.35, color='salmon')
        legend_elements = [Line2D([0], [0], marker='o', color='salmon', label='All models', markerfacecolor='none',
                                  markersize=5, markeredgewidth=1.5, linewidth=0),
                           Line2D([0], [0], marker='o', color='k', label='Survivors', markerfacecolor='none',
                                  markersize=5, markeredgewidth=1.5, linewidth=0)]
        if mark_specialists:
            legend_elements.append(Line2D([0], [0], marker='o', color='none', label='Specialists', markerfacecolor='b',
                                          markersize=5, markeredgewidth=0, linewidth=0, alpha=0.4))
        legend_elements.append(Line2D([0], [0], color='r', lw=2, label='Median'))
        axes.set_xlabel('Number of iterations')
        axes.set_ylabel('Total objective error')
        axes.set_title('Total objective error')
        axes.legend(handles=legend_elements, loc='center', frameon=False, handlelength=1, bbox_to_anchor=(1.1, 0.5))
        clean_axes(axes)
        fig.subplots_adjust(right=0.8)
        fig.show()

        if 'parameters' in categories:
            for param_name in categories['parameters']:
                param_mean, param_med, param_std = get_group_stats(param_history[param_name])

                fig, axes = plt.subplots(1, figsize=(7., 4.8))
                for i in range(max_iter):
                    axes.scatter(np.ones(len(param_history[param_name]['population'][i])) * (i + 1),
                                 param_history[param_name]['population'][i], c='none', edgecolor='salmon',
                                 linewidth=0.5, alpha=0.2, s=5.)
                    if show_failed:
                        axes.scatter(np.ones(len(param_history[param_name]['failed'][i])) * (i + 1),
                                     param_history[param_name]['failed'][i], c='grey', linewidth=0, alpha=0.2,
                                     s=5.)
                    if mark_specialists:
                        axes.scatter(np.ones(len(param_history[param_name]['specialists'][i])) * (i + 1),
                                     param_history[param_name]['specialists'][i], c='b', linewidth=0, alpha=0.4, s=10.)
                    else:
                        axes.scatter(np.ones(len(param_history[param_name]['specialists'][i])) * (i + 1),
                                     param_history[param_name]['specialists'][i], c='none', edgecolor='salmon',
                                     linewidth=0.5, alpha=0.2, s=5.)
                    axes.scatter(np.ones(len(param_history[param_name]['survivors'][i])) * (i + 1),
                                 param_history[param_name]['survivors'][i], c='none', edgecolor='k', linewidth=0.5,
                                 alpha=0.4, s=10.)
                axes.plot(range(1, max_iter + 1), param_med, c='r')
                axes.fill_between(range(1, max_iter + 1), param_mean - param_std,
                                  param_mean + param_std, alpha=0.35, color='salmon')
                legend_elements = [
                    Line2D([0], [0], marker='o', color='salmon', label='All models', markerfacecolor='none',
                           markersize=5, markeredgewidth=1.5, linewidth=0),
                    Line2D([0], [0], marker='o', color='k', label='Survivors', markerfacecolor='none',
                           markersize=5, markeredgewidth=1.5, linewidth=0)]
                if mark_specialists:
                    legend_elements.append(
                        Line2D([0], [0], marker='o', color='none', label='Specialists', markerfacecolor='b',
                               markersize=5, markeredgewidth=0, linewidth=0, alpha=0.4))
                if show_failed:
                    legend_elements.append(Line2D([0], [0], marker='o', color='none', label='Failed models',
                                                  markerfacecolor='grey', markersize=5, markeredgewidth=0, linewidth=0))
                legend_elements.append(Line2D([0], [0], color='r', lw=2, label='Median'))
                axes.set_xlabel('Number of iterations')
                axes.set_ylabel('Parameter value')
                axes.set_title('Parameter: %s' % param_name)
                axes.legend(handles=legend_elements, loc='center', frameon=False, handlelength=1,
                            bbox_to_anchor=(1.1, 0.5))
                clean_axes(axes)
                fig.subplots_adjust(right=0.8)
                fig.show()

        if 'features' in categories:
            for feature_name in categories['features']:
                feature_mean, feature_med, feature_std = get_group_stats(feature_history[feature_name])

                fig, axes = plt.subplots(1, figsize=(7., 4.8))
                for i in range(max_iter):
                    axes.scatter(np.ones(len(feature_history[feature_name]['population'][i])) * (i + 1),
                                 feature_history[feature_name]['population'][i], c='none', edgecolor='salmon',
                                 linewidth=0.5, alpha=0.2, s=5.)
                    if mark_specialists:
                        axes.scatter(np.ones(len(feature_history[feature_name]['specialists'][i])) * (i + 1),
                                     feature_history[feature_name]['specialists'][i], c='b', linewidth=0, alpha=0.4,
                                     s=10.)
                    else:
                        axes.scatter(np.ones(len(feature_history[feature_name]['specialists'][i])) * (i + 1),
                                     feature_history[feature_name]['specialists'][i], c='none', edgecolor='salmon',
                                     linewidth=0.5, alpha=0.2, s=5.)
                    axes.scatter(np.ones(len(feature_history[feature_name]['survivors'][i])) * (i + 1),
                                 feature_history[feature_name]['survivors'][i], c='none', edgecolor='k', linewidth=0.5,
                                 alpha=0.4, s=10.)
                axes.plot(range(1, max_iter + 1), feature_med, c='r')
                axes.fill_between(range(1, max_iter + 1), feature_mean - feature_std,
                                  feature_mean + feature_std, alpha=0.35, color='salmon')
                legend_elements = [
                    Line2D([0], [0], marker='o', color='salmon', label='All models', markerfacecolor='none',
                           markersize=5, markeredgewidth=1.5, linewidth=0),
                    Line2D([0], [0], marker='o', color='k', label='Survivors', markerfacecolor='none',
                           markersize=5, markeredgewidth=1.5, linewidth=0)]
                if mark_specialists:
                    legend_elements.append(
                        Line2D([0], [0], marker='o', color='none', label='Specialists', markerfacecolor='b',
                               markersize=5, markeredgewidth=0, linewidth=0, alpha=0.4))
                legend_elements.append(Line2D([0], [0], color='r', lw=2, label='Median'))
                axes.set_xlabel('Number of iterations')
                axes.set_ylabel('Feature value')
                axes.set_title('Feature: %s' % feature_name)
                axes.legend(handles=legend_elements, loc='center', frameon=False, handlelength=1,
                            bbox_to_anchor=(1.1, 0.5))
                clean_axes(axes)
                fig.subplots_adjust(right=0.8)
                fig.show()

        if 'objectives' in categories:
            for objective_name in categories['objectives']:
                objective_mean, objective_med, objective_std = get_group_stats(objective_history[objective_name])

                fig, axes = plt.subplots(1, figsize=(7., 4.8))
                for i in range(max_iter):
                    axes.scatter(np.ones(len(objective_history[objective_name]['population'][i])) * (i + 1),
                                 objective_history[objective_name]['population'][i], c='none', edgecolor='salmon',
                                 linewidth=0.5, alpha=0.2, s=5.)
                    if mark_specialists:
                        axes.scatter(np.ones(len(objective_history[objective_name]['specialists'][i])) * (i + 1),
                                     objective_history[objective_name]['specialists'][i], c='b', linewidth=0, alpha=0.4,
                                     s=10.)
                    else:
                        axes.scatter(np.ones(len(objective_history[objective_name]['specialists'][i])) * (i + 1),
                                     objective_history[objective_name]['specialists'][i], c='none', edgecolor='salmon',
                                     linewidth=0.5, alpha=0.2, s=5.)
                    axes.scatter(np.ones(len(objective_history[objective_name]['survivors'][i])) * (i + 1),
                                 objective_history[objective_name]['survivors'][i], c='none', edgecolor='k',
                                 linewidth=0.5, alpha=0.4, s=10.)
                axes.plot(range(1, max_iter + 1), objective_med, c='r')
                axes.fill_between(range(1, max_iter + 1), objective_mean - objective_std,
                                  objective_mean + objective_std, alpha=0.35, color='salmon')
                legend_elements = [
                    Line2D([0], [0], marker='o', color='salmon', label='All models', markerfacecolor='none',
                           markersize=5, markeredgewidth=1.5, linewidth=0),
                    Line2D([0], [0], marker='o', color='k', label='Survivors', markerfacecolor='none',
                           markersize=5, markeredgewidth=1.5, linewidth=0)]
                if mark_specialists:
                    legend_elements.append(
                        Line2D([0], [0], marker='o', color='none', label='Specialists', markerfacecolor='b',
                               markersize=5, markeredgewidth=0, linewidth=0, alpha=0.4))
                legend_elements.append(Line2D([0], [0], color='r', lw=2, label='Median'))
                axes.set_xlabel('Number of iterations')
                axes.set_ylabel('Objective error')
                axes.set_title('Objective: %s' % objective_name)
                axes.legend(handles=legend_elements, loc='center', frameon=False, handlelength=1,
                            bbox_to_anchor=(1.1, 0.5))
                clean_axes(axes)
                fig.subplots_adjust(right=0.8)
                fig.show()

    def save(self, file_path, n=None):
        """
        Adds data from the most recent n generations to the hdf5 file.
        :param file_path: str
        :param n: str or int
        """
        start_time = time.time()
        io = 'w' if n == 'all' else 'a'
        with h5py.File(file_path, io) as f:
            if 'param_names' not in f.attrs:
                set_h5py_attr(f.attrs, 'param_names', self.param_names)
            if 'feature_names' not in f.attrs:
                set_h5py_attr(f.attrs, 'feature_names', self.feature_names)
            if 'objective_names' not in f.attrs:
                set_h5py_attr(f.attrs, 'objective_names', self.objective_names)
            if 'path_length' not in f.attrs:
                f.attrs['path_length'] = self.path_length
            if 'normalize' not in f.attrs:
                set_h5py_attr(f.attrs, 'normalize', self.normalize)
            if 'user_attribute_names' not in f.attrs and len(self.attributes) > 0:
                set_h5py_attr(f.attrs, 'user_attribute_names', list(self.attributes.keys()))
            if n is None:
                n = 1
            elif n == 'all':
                n = len(self.history)
            elif not isinstance(n, int):
                n = 1
                print('PopulationStorage: defaulting to exporting last generation to file.')
            gen_index = len(self.history) - n
            if gen_index < 0:
                gen_index = 0
                n = len(self.history)
                if n != 0:
                    print('PopulationStorage: defaulting to exporting all %i generations to file.' % n)

            # save history
            j = n
            while n > 0:
                if str(gen_index) in f:
                    print('PopulationStorage: generation %s already exported to file.')
                else:
                    f.create_group(str(gen_index))
                    for key in self.attributes:
                        set_h5py_attr(f[str(gen_index)].attrs, key, self.attributes[key][gen_index])
                    f[str(gen_index)].attrs['count'] = self.count
                    if self.min_objectives[gen_index] is not None and len(self.min_objectives[gen_index]) > 0 and \
                            self.max_objectives[gen_index] is not None and len(self.max_objectives[gen_index]) > 0:
                        f[str(gen_index)].create_dataset(
                            'min_objectives',
                            data=[None2nan(val) for val in self.min_objectives[gen_index]],
                            compression='gzip')
                        f[str(gen_index)].create_dataset(
                            'max_objectives',
                            data=[None2nan(val) for val in self.max_objectives[gen_index]],
                            compression='gzip')
                    for group_name, population in \
                            zip(['population', 'survivors', 'specialists', 'prev_survivors', 'prev_specialists',
                                 'failed'],
                                [self.history[gen_index], self.survivors[gen_index], self.specialists[gen_index],
                                 self.prev_survivors[gen_index], self.prev_specialists[gen_index],
                                 self.failed[gen_index]]):
                        f[str(gen_index)].create_group(group_name)
                        for i, individual in enumerate(population):
                            f[str(gen_index)][group_name].create_group(str(i))
                            f[str(gen_index)][group_name][str(i)].attrs['id'] = None2nan(individual.id)
                            f[str(gen_index)][group_name][str(i)].create_dataset(
                                'x', data=[None2nan(val) for val in individual.x], compression='gzip')
                            if group_name != 'failed':
                                f[str(gen_index)][group_name][str(i)].attrs['energy'] = None2nan(individual.energy)
                                f[str(gen_index)][group_name][str(i)].attrs['rank'] = None2nan(individual.rank)
                                f[str(gen_index)][group_name][str(i)].attrs['distance'] = \
                                    None2nan(individual.distance)
                                f[str(gen_index)][group_name][str(i)].attrs['fitness'] = \
                                    None2nan(individual.fitness)
                                f[str(gen_index)][group_name][str(i)].attrs['survivor'] = \
                                    None2nan(individual.survivor)
                                if individual.features is not None:
                                    f[str(gen_index)][group_name][str(i)].create_dataset(
                                        'features', data=[None2nan(val) for val in individual.features],
                                        compression='gzip')
                                if individual.objectives is not None:
                                    f[str(gen_index)][group_name][str(i)].create_dataset(
                                        'objectives', data=[None2nan(val) for val in individual.objectives],
                                        compression='gzip')
                                if individual.normalized_objectives is not None:
                                    f[str(gen_index)][group_name][str(i)].create_dataset(
                                        'normalized_objectives',
                                        data=[None2nan(val) for val in individual.normalized_objectives],
                                        compression='gzip')
                n -= 1
                gen_index += 1

                if j != 0:
                    print('PopulationStorage: saving %i generations (up to generation %i) to file: %s took %.2f s' %
                          (j, gen_index - 1, file_path, time.time() - start_time))

                # save pregen
                start_time = time.time()
                pregen_str = 'pregenerated_params'
                if len(self.pregenerated_params) != 0 and pregen_str not in f.keys():
                    grp = f.create_group('pregenerated_params')
                    for i, individual in enumerate(self.pregenerated_params):
                        sub = grp.create_group(str(i))
                        sub.attrs['id'] = i
                        sub.create_dataset('x', data=[None2nan(val) for val in individual.x], compression='gzip')
                    print('PopulationStorage: saving %i sets of parameters to file: %s took %.2f s' %
                          (len(self.pregenerated_params), file_path, time.time() - start_time))

    def load(self, file_path):
        """

        :param file_path: str
        """
        start_time = time.time()
        if not os.path.isfile(file_path):
            raise IOError('PopulationStorage: invalid file path: %s' % file_path)
        self.history = []  # a list of populations, each corresponding to one generation
        self.pregenerated_params = []
        self.survivors = []  # a list of populations (some may be empty)
        self.specialists = []  # a list of populations (some may be empty)
        self.prev_survivors = []  # a list of populations (some may be empty)
        self.prev_specialists = []  # a list of populations (some may be empty)
        self.failed = []  # a list of populations (some may be empty)
        self.min_objectives = []  # list of array of float
        self.max_objectives = []  # list of array of float
        self.attributes = {}  # a dict containing lists of user specified attributes
        with h5py.File(file_path, 'r') as f:
            self.param_names = list(get_h5py_attr(f.attrs, 'param_names'))
            self.feature_names = list(get_h5py_attr(f.attrs, 'feature_names'))
            self.objective_names = list(get_h5py_attr(f.attrs, 'objective_names'))
            self.path_length = int(f.attrs['path_length'])
            self.normalize = get_h5py_attr(f.attrs, 'normalize')
            if 'user_attribute_names' in f.attrs and len(f.attrs['user_attribute_names']) > 0:
                for key in get_h5py_attr(f.attrs, 'user_attribute_names'):
                    self.attributes[key] = []

            pregen_params_included = 1 if 'pregenerated_params' in f.keys() else 0
            if pregen_params_included:
                for i in range(len(f['pregenerated_params'])):
                    indiv_data = f['pregenerated_params'][str(i)]
                    individual = Individual(indiv_data['x'][:], id=indiv_data.attrs['id'])
                    self.pregenerated_params.append(individual)

            for gen_index in range(len(f) - pregen_params_included):
                for key in self.attributes:
                    if key in f[str(gen_index)].attrs:
                        self.attributes[key].append(get_h5py_attr(f[str(gen_index)].attrs, key))
                self.count = int(f[str(gen_index)].attrs['count'])
                if 'min_objectives' in f[str(gen_index)]:
                    self.min_objectives.append(f[str(gen_index)]['min_objectives'][:])
                else:
                    self.min_objectives.append([])
                if 'max_objectives' in f[str(gen_index)]:
                    self.max_objectives.append(f[str(gen_index)]['max_objectives'][:])
                else:
                    self.max_objectives.append([])
                history, survivors, specialists, prev_survivors, prev_specialists, failed = [], [], [], [], [], []
                for group_name, population in \
                        zip(['population', 'survivors', 'specialists', 'prev_survivors', 'prev_specialists', 'failed'],
                            [history, survivors, specialists, prev_survivors, prev_specialists, failed]):
                    if group_name not in f[str(gen_index)].keys():
                        continue
                    group = f[str(gen_index)][group_name]
                    for i in range(len(group)):
                        indiv_data = group[str(i)]
                        id = nan2None(indiv_data.attrs['id'])
                        individual = Individual(indiv_data['x'][:], id=id)
                        if group_name != 'failed':
                            if 'features' in indiv_data:
                                individual.features = indiv_data['features'][:]
                            if 'objectives' in indiv_data:
                                individual.objectives = indiv_data['objectives'][:]
                            if 'normalized_objectives' in indiv_data:
                                individual.normalized_objectives = indiv_data['normalized_objectives'][:]
                            individual.energy = nan2None(indiv_data.get('energy', np.NaN))
                            individual.rank = nan2None(indiv_data.get('rank', np.NaN))
                            individual.distance = nan2None(indiv_data.get('distance', np.NaN))
                            individual.fitness = nan2None(indiv_data.get('fitness', np.NaN))
                            individual.survivor = nan2None(indiv_data.get('survivor', np.NaN))
                        population.append(individual)
                self.history.append(history)
                self.survivors.append(survivors)
                self.specialists.append(specialists)
                self.prev_survivors.append(prev_survivors)
                self.prev_specialists.append(prev_specialists)
                self.failed.append(failed)
        print('PopulationStorage: loading %i generations from file: %s took %.2f s' %
              (len(self.history), file_path, time.time() - start_time))


class RelativeBoundedStep(object):
    """
    Step-taking method for use with PopulationAnnealing. Steps each parameter within specified absolute and/or relative
    bounds. Explores the range in log10 space when the range is >= 2 orders of magnitude (except if the range spans
    zero. If bounds are not provided for some parameters, the default is (0.1 * x0, 10. * x0).
    """

    def __init__(self, x0=None, param_names=None, bounds=None, rel_bounds=None, stepsize=0.5, wrap=False, random=None,
                 disp=False, **kwargs):
        """

        :param x0: array
        :param param_names: list
        :param bounds: list of tuple
        :param rel_bounds: list of lists
        :param stepsize: float in [0., 1.]
        :param wrap: bool  # whether or not to wrap around bounds
        :param random: int or :class:'np.random.RandomState'
        :param disp: bool
        """
        self.disp = disp
        self.wrap = wrap
        self.stepsize = stepsize
        if x0 is None and bounds is None:
            raise ValueError('RelativeBoundedStep: Either starting parameters or bounds are missing.')
        if random is None:
            self.random = np.random
        else:
            self.random = random
        if param_names is None and rel_bounds is not None:
            raise ValueError('RelativeBoundedStep: Parameter names must be specified to parse relative bounds.')
        self.param_names = param_names
        self.param_indexes = {param: i for i, param in enumerate(param_names)}
        if bounds is None:
            xmin = [None for xi in x0]
            xmax = [None for xi in x0]
        else:
            xmin = [bound[0] for bound in bounds]
            xmax = [bound[1] for bound in bounds]
        if x0 is None:
            x0 = [None for i in range(len(bounds))]
        for i in range(len(x0)):
            if x0[i] is None:
                if xmin[i] is None or xmax[i] is None:
                    raise ValueError('RelativeBoundedStep: Either starting parameters or bounds are missing.')
                else:
                    x0[i] = 0.5 * (xmin[i] + xmax[i])
            if xmin[i] is None:
                if x0[i] > 0.:
                    xmin[i] = 0.1 * x0[i]
                elif x0[i] == 0.:
                    xmin[i] = -1.
                else:
                    xmin[i] = 10. * x0[i]
            if xmax[i] is None:
                if x0[i] > 0.:
                    xmax[i] = 10. * x0[i]
                elif x0[i] == 0.:
                    xmax[i] = 1.
                else:
                    xmax[i] = 0.1 * x0[i]
        self.x0 = np.array(x0)
        if not np.all(xmax >= xmin):
            raise ValueError('RelativeBoundedStep: Misspecified bounds: not all xmin <= to xmax.')
        self.xmin = np.array(xmin)
        self.xmax = np.array(xmax)
        self.x_range = np.subtract(self.xmax, self.xmin)
        self.logmod = lambda x, offset, factor: np.log10(x * factor + offset)
        self.logmod_inv = lambda logmod_x, offset, factor: ((10. ** logmod_x) - offset) / factor
        self.abs_order_mag = []
        for i in range(len(xmin)):
            xi_logmin, xi_logmax, offset, factor = self.logmod_bounds(xmin[i], xmax[i])
            self.abs_order_mag.append(xi_logmax - xi_logmin)
        self.rel_bounds = rel_bounds
        if not self.check_bounds(self.x0):
            raise ValueError('RelativeBoundedStep: Starting parameters are not within specified bounds.')

    def __call__(self, current_x=None, stepsize=None, wrap=None):
        """
        Take a step within bounds. If stepsize or wrap is specified for an individual call, it overrides the default.
        :param current_x: array
        :param stepsize: float in [0., 1.]
        :param wrap: bool
        :return: array
        """
        if stepsize is None:
            stepsize = self.stepsize
        if wrap is None:
            wrap = self.wrap
        if current_x is None:
            current_x = self.x0
        x = np.array(current_x)
        for i in range(len(x)):
            new_xi = self.generate_param(x[i], i, self.xmin[i], self.xmax[i], stepsize, wrap, self.disp)
            x[i] = new_xi
        if self.rel_bounds is not None:
            x = self.apply_rel_bounds(x, stepsize, self.rel_bounds, self.disp)
        return x

    def logmod_bounds(self, xi_min, xi_max):
        """

        :param xi_min: float
        :param xi_max: float
        :return: xi_logmin, xi_logmax, offset, factor
        """
        if xi_min < 0.:
            if xi_max < 0.:
                offset = 0.
                factor = -1.
            elif xi_max == 0.:
                factor = -1.
                this_order_mag = np.log10(xi_min * factor)
                if this_order_mag > 0.:
                    this_order_mag = math.ceil(this_order_mag)
                else:
                    this_order_mag = math.floor(this_order_mag)
                offset = 10. ** min(0., this_order_mag - 2)
            else:
                # If xi_min and xi_max are opposite signs, do not sample in log space; do linear sampling
                return 0., 0., None, None
            xi_logmin = self.logmod(xi_max, offset, factor)  # When the sign is flipped, the max and min will reverse
            xi_logmax = self.logmod(xi_min, offset, factor)
        elif xi_min == 0.:
            if xi_max == 0.:
                return 0., 0., None, None
            else:
                factor = 1.
                this_order_mag = np.log10(xi_max * factor)
                if this_order_mag > 0.:
                    this_order_mag = math.ceil(this_order_mag)
                else:
                    this_order_mag = math.floor(this_order_mag)
                offset = 10. ** min(0., this_order_mag - 2)
                xi_logmin = self.logmod(xi_min, offset, factor)
                xi_logmax = self.logmod(xi_max, offset, factor)
        else:
            offset = 0.
            factor = 1.
            xi_logmin = self.logmod(xi_min, offset, factor)
            xi_logmax = self.logmod(xi_max, offset, factor)
        return xi_logmin, xi_logmax, offset, factor

    def logmod_inv_bounds(self, xi_logmin, xi_logmax, offset, factor):
        """

        :param xi_logmin: float
        :param xi_logmax: float
        :param offset: float
        :param factor: float
        :return: xi_min, xi_max
        """
        if factor < 0.:
            xi_min = self.logmod_inv(xi_logmax, offset, factor)
            xi_max = self.logmod_inv(xi_logmin, offset, factor)
        else:
            xi_min = self.logmod_inv(xi_logmin, offset, factor)
            xi_max = self.logmod_inv(xi_logmax, offset, factor)
        return xi_min, xi_max

    def generate_param(self, xi, i, xi_min, xi_max, stepsize, wrap, disp=False):
        """

        :param xi: float
        :param i: int
        :param min: float
        :param max: float
        :param stepsize: float
        :param wrap: bool
        :return:
        """
        if xi_min == xi_max:
            return xi_min
        if self.abs_order_mag[i] <= 1.:
            new_xi = self.linear_step(xi, i, xi_min, xi_max, stepsize, wrap, disp)
        else:
            xi_logmin, xi_logmax, offset, factor = self.logmod_bounds(xi_min, xi_max)
            order_mag = min(xi_logmax - xi_logmin, self.abs_order_mag[i] * stepsize)
            if order_mag <= 1.:
                new_xi = self.linear_step(xi, i, xi_min, xi_max, stepsize, wrap, disp)
            else:
                new_xi = self.log10_step(xi, i, xi_logmin, xi_logmax, offset, factor, stepsize, wrap, disp)
        return new_xi

    def linear_step(self, xi, i, xi_min, xi_max, stepsize=None, wrap=None, disp=False):
        """
        Steps the specified parameter within the bounds according to the current stepsize.
        :param xi: float
        :param i: int
        :param stepsize: float in [0., 1.]
        :param wrap: bool
        :return: float
        """
        if stepsize is None:
            stepsize = self.stepsize
        if wrap is None:
            wrap = self.wrap
        step = stepsize * self.x_range[i] / 2.
        if disp:
            print('Before: xi: %.4f, step: %.4f, xi_min: %.4f, xi_max: %.4f' % (xi, step, xi_min, xi_max))
        if wrap:
            step = min(step, xi_max - xi_min)
            delta = self.random.uniform(-step, step)
            new_xi = xi + delta
            if xi_min > new_xi:
                new_xi = max(xi_max - (xi_min - new_xi), xi_min)
            elif xi_max < new_xi:
                new_xi = min(xi_min + (new_xi - xi_max), xi_max)
        else:
            xi_min = max(xi_min, xi - step)
            xi_max = min(xi_max, xi + step)
            new_xi = self.random.uniform(xi_min, xi_max)
        if disp:
            print('After: xi: %.4f, step: %.4f, xi_min: %.4f, xi_max: %.4f' % (new_xi, step, xi_min, xi_max))
        return new_xi

    def log10_step(self, xi, i, xi_logmin, xi_logmax, offset, factor, stepsize=None, wrap=None, disp=False):
        """
        Steps the specified parameter within the bounds according to the current stepsize.
        :param xi: float
        :param i: int
        :param xi_logmin: float
        :param xi_logmax: float
        :param offset: float.
        :param factor: float
        :param stepsize: float in [0., 1.]
        :param wrap: bool
        :return: float
        """
        if stepsize is None:
            stepsize = self.stepsize
        if wrap is None:
            wrap = self.wrap
        xi_log = self.logmod(xi, offset, factor)
        step = stepsize * self.abs_order_mag[i] / 2.
        if disp:
            print('Before: log_xi: %.4f, step: %.4f, xi_logmin: %.4f, xi_logmax: %.4f' % (xi_log, step, xi_logmin,
                                                                                          xi_logmax))
        if wrap:
            step = min(step, xi_logmax - xi_logmin)
            delta = np.random.uniform(-step, step)
            step_xi_log = xi_log + delta
            if xi_logmin > step_xi_log:
                step_xi_log = max(xi_logmax - (xi_logmin - step_xi_log), xi_logmin)
            elif xi_logmax < step_xi_log:
                step_xi_log = min(xi_logmin + (step_xi_log - xi_logmax), xi_logmax)
            new_xi = self.logmod_inv(step_xi_log, offset, factor)
        else:
            step_xi_logmin = max(xi_logmin, xi_log - step)
            step_xi_logmax = min(xi_logmax, xi_log + step)
            new_xi_log = self.random.uniform(step_xi_logmin, step_xi_logmax)
            new_xi = self.logmod_inv(new_xi_log, offset, factor)
        if disp:
            print('After: xi: %.4f, step: %.4f, xi_logmin: %.4f, xi_logmax: %.4f' % (new_xi, step, xi_logmin,
                                                                                     xi_logmax))
        return new_xi

    def apply_rel_bounds(self, x, stepsize, rel_bounds=None, disp=False):
        """

        :param x: array
        :param stepsize: float
        :param rel_bounds: list
        :param disp: bool
        """
        if disp:
            print('orig x: %s' % str(x))
        new_x = np.array(x)
        new_min = deepcopy(self.xmin)
        new_max = deepcopy(self.xmax)
        if rel_bounds is not None:
            for i, rel_bound_rule in enumerate(rel_bounds):
                dep_param = rel_bound_rule[0]  # Dependent param: name of the parameter that may be modified
                dep_param_ind = self.param_indexes[dep_param]
                if dep_param_ind >= len(x):
                    raise Exception('Dependent parameter index is out of bounds for rule %d.' % i)
                factor = rel_bound_rule[2]
                ind_param = rel_bound_rule[3]  # Independent param: name of the parameter that sets the bounds
                ind_param_ind = self.param_indexes[ind_param]
                if ind_param_ind >= len(x):
                    raise Exception('Independent parameter index is out of bounds for rule %d.' % i)
                if rel_bound_rule[1] == "=":
                    new_xi = factor * new_x[ind_param_ind]
                    if (new_xi >= self.xmin[dep_param_ind]) and (new_xi < self.xmax[dep_param_ind]):
                        new_x[dep_param_ind] = new_xi
                    else:
                        raise Exception('Relative bounds rule %d contradicts fixed parameter bounds.' % i)
                    continue
                if disp:
                    print('Before rel bound rule %i. xi: %.4f, min: %.4f, max: %.4f' % (i, new_x[dep_param_ind],
                                                                                        new_min[dep_param_ind],
                                                                                        new_max[dep_param_ind]))

                if rel_bound_rule[1] == "<":
                    rel_max = factor * new_x[ind_param_ind]
                    new_max[dep_param_ind] = max(min(new_max[dep_param_ind], rel_max), new_min[dep_param_ind])
                elif rel_bound_rule[1] == "<=":
                    rel_max = factor * new_x[ind_param_ind]
                    new_max[dep_param_ind] = max(min(new_max[dep_param_ind], np.nextafter(rel_max, rel_max + 1)),
                                                 new_min[dep_param_ind])
                elif rel_bound_rule[1] == ">=":
                    rel_min = factor * new_x[ind_param_ind]
                    new_min[dep_param_ind] = min(max(new_min[dep_param_ind], rel_min), new_max[dep_param_ind])
                elif rel_bound_rule[1] == ">":
                    rel_min = factor * new_x[ind_param_ind]
                    new_min[dep_param_ind] = min(max(new_min[dep_param_ind], np.nextafter(rel_min, rel_min + 1)),
                                                 new_max[dep_param_ind])
                if not (new_min[dep_param_ind] <= new_x[dep_param_ind] < new_max[dep_param_ind]):
                    new_xi = max(new_x[dep_param_ind], new_min[dep_param_ind])
                    new_xi = min(new_xi, new_max[dep_param_ind])
                    if disp:
                        print('After rel bound rule %i. xi: %.4f, min: %.4f, max: %.4f' % (i, new_xi,
                                                                                           new_min[dep_param_ind],
                                                                                           new_max[dep_param_ind]))
                    new_x[dep_param_ind] = self.generate_param(new_xi, dep_param_ind, new_min[dep_param_ind],
                                                               new_max[dep_param_ind], stepsize, wrap=False, disp=disp)
        return new_x

    def check_bounds(self, x):
        """

        :param x: array
        :return: bool
        """
        # check absolute bounds first
        for i, xi in enumerate(x):
            if not (xi == self.xmin[i] and xi == self.xmax[i]):
                if xi < self.xmin[i]:
                    return False
                if xi > self.xmax[i]:
                    return False
        if self.rel_bounds is not None:
            for r, rule in enumerate(self.rel_bounds):
                # Dependent param. index: index of the parameter that may be modified
                dep_param_ind = self.param_indexes[rule[0]]
                if dep_param_ind >= len(x):
                    raise Exception('Dependent parameter index is out of bounds for rule %d.' % r)
                factor = rule[2]
                # Independent param. index: index of the parameter that sets the bounds
                ind_param_ind = self.param_indexes[rule[3]]
                if ind_param_ind >= len(x):
                    raise Exception('Independent parameter index is out of bounds for rule %d.' % r)
                if rule[1] == "=":
                    operator = lambda x, y: x == y
                elif rule[1] == "<":
                    operator = lambda x, y: x < y
                elif rule[1] == "<=":
                    operator = lambda x, y: x <= y
                elif rule[1] == ">=":
                    operator = lambda x, y: x >= y
                elif rule[1] == ">":
                    operator = lambda x, y: x > y
                if not operator(x[dep_param_ind], factor * x[ind_param_ind]):
                    print('Parameter %d: value %.3f did not meet relative bound in rule %d.' % \
                          (dep_param_ind, x[dep_param_ind], r))
                    return False
        return True


class PopulationAnnealing(object):
    """
    This class is inspired by scipy.optimize.basinhopping. It provides a generator interface to produce a list of
    parameter arrays intended for parallel evaluation. Features multi-objective metrics for selection and adaptive
    reduction of step_size (or temperature) every iteration. During each iteration, each individual in the population
    takes path_length number of independent steps within the specified bounds, then individuals are selected to seed the
    population for the next iteration.
    """

    def __init__(self, param_names=None, feature_names=None, objective_names=None, pop_size=1, x0=None, bounds=None,
                 rel_bounds=None, wrap_bounds=False, take_step=None, evaluate=None, select=None, seed=None,
                 normalize='global', max_iter=50, path_length=3, initial_step_size=0.5, adaptive_step_factor=0.9,
                 survival_rate=0.2, diversity_rate=0.05, fitness_range=2, disp=False, hot_start=False,
                 storage_file_path=None, specialists_survive=True, **kwargs):
        """
        :param param_names: list of str
        :param feature_names: list of str
        :param objective_names: list of str
        :param pop_size: int
        :param x0: array
        :param bounds: list of tuple of float
        :param rel_bounds: list of list
        :param wrap_bounds: bool
        :param take_step: callable
        :param evaluate: str or callable
        :param select: str or callable
        :param seed: int or :class:'np.random.RandomState'
        :param normalize: str; 'global': normalize over entire history, 'local': normalize per iteration
        :param max_iter: int
        :param path_length: int
        :param initial_step_size: float in range(0., 1.]
        :param adaptive_step_factor: float in range(0., 1.]
        :param survival_rate: float in range(0., 1.]
        :param diversity_rate: float in range(0., 1.]
        :param fitness_range: int; promote additional individuals with fitness values in fitness_range
        :param disp: bool
        :param hot_start: bool
        :param storage_file_path: str (path)
        :param specialists_survive: bool; whether to include specialists as survivors
        :param kwargs: dict of additional options, catches generator-specific options that do not apply
        """
        if x0 is None:
            self.x0 = None
        else:
            self.x0 = np.array(x0)
        if evaluate is None:
            self.evaluate = evaluate_population_annealing
        elif isinstance(evaluate, collections.Callable):
            self.evaluate = evaluate
        elif isinstance(evaluate, basestring) and evaluate in globals() and \
                isinstance(globals()[evaluate], collections.Callable):
            self.evaluate = globals()[evaluate]
        else:
            raise TypeError("PopulationAnnealing: evaluate must be callable.")
        if select is None:
            self.select = select_survivors_by_rank_and_fitness  # select_survivors_by_rank
        elif isinstance(select, collections.Callable):
            self.select = select
        elif isinstance(select, basestring) and select in globals() and \
                isinstance(globals()[select], collections.Callable):
            self.select = globals()[select]
        else:
            raise TypeError("PopulationAnnealing: select must be callable.")
        if isinstance(seed, basestring):
            seed = int(seed)
        self.random = check_random_state(seed)
        self.xmin = np.array([bound[0] for bound in bounds])
        self.xmax = np.array([bound[1] for bound in bounds])
        self.storage_file_path = storage_file_path
        self.prev_survivors = []
        self.prev_specialists = []
        max_iter = int(max_iter)
        path_length = int(path_length)
        initial_step_size = float(initial_step_size)
        adaptive_step_factor = float(adaptive_step_factor)
        survival_rate = float(survival_rate)
        diversity_rate = float(diversity_rate)
        fitness_range = int(fitness_range)
        if hot_start:
            if self.storage_file_path is None or not os.path.isfile(self.storage_file_path):
                raise IOError('PopulationAnnealing: invalid file path. Cannot hot start from stored history: %s' %
                              hot_start)
            self.storage = PopulationStorage(file_path=self.storage_file_path)
            param_names = self.storage.param_names
            self.path_length = self.storage.path_length
            if 'step_size' in self.storage.attributes:
                current_step_size = self.storage.attributes['step_size'][-1]
            else:
                current_step_size = None
            if current_step_size is not None:
                initial_step_size = float(current_step_size)
            self.num_gen = len(self.storage.history)
            self.population = self.storage.history[-1]
            self.survivors = self.storage.survivors[-1]
            self.specialists = self.storage.specialists[-1]
            self.min_objectives = self.storage.min_objectives[-1]
            self.max_objectives = self.storage.max_objectives[-1]
            self.count = self.storage.count
            self.normalize = self.storage.normalize
            self.objectives_stored = True
        else:
            if normalize in ['local', 'global']:
                self.normalize = normalize
            else:
                raise ValueError('PopulationAnnealing: normalize argument must be either \'global\' or \'local\'')
            self.storage = PopulationStorage(param_names=param_names, feature_names=feature_names,
                                             objective_names=objective_names, path_length=path_length,
                                             normalize=self.normalize)
            self.path_length = path_length
            self.num_gen = 0
            self.population = []
            self.survivors = []
            self.specialists = []
            self.min_objectives = []
            self.max_objectives = []
            self.count = 0
            self.objectives_stored = False
        self.pop_size = int(pop_size)
        if take_step is None:
            self.take_step = RelativeBoundedStep(self.x0, param_names=param_names, bounds=bounds, rel_bounds=rel_bounds,
                                                 stepsize=initial_step_size, wrap=wrap_bounds, random=self.random)
        elif isinstance(take_step, collections.Callable):
            self.take_step = take_step(self.x0, param_names=param_names, bounds=bounds,
                                       rel_bounds=rel_bounds, stepsize=initial_step_size,
                                       wrap=wrap_bounds, random=self.random)
        elif isinstance(take_step, basestring) and take_step in globals() and \
                isinstance(globals()[take_step], collections.Callable):
            self.take_step = globals()[take_step](self.x0, param_names=param_names, bounds=bounds,
                                                  rel_bounds=rel_bounds, stepsize=initial_step_size,
                                                  wrap=wrap_bounds, random=self.random)
        else:
            raise TypeError('PopulationAnnealing: provided take_step: %s is not callable.' % take_step)
        self.x0 = np.array(self.take_step.x0)
        self.xmin = np.array(self.take_step.xmin)
        self.xmax = np.array(self.take_step.xmax)
        self.max_gens = self.path_length * max_iter
        self.adaptive_step_factor = adaptive_step_factor
        self.num_survivors = max(1, int(self.pop_size * float(survival_rate)))
        self.num_diversity_survivors = int(self.pop_size * float(diversity_rate))
        self.fitness_range = int(fitness_range)
        self.disp = disp
        self.specialists_survive = specialists_survive
        self.local_time = time.time()

    def __call__(self):
        """
        A generator that yields a list of parameter arrays with size pop_size.
        :yields: list of :class:'Individual'
        """
        self.start_time = time.time()
        self.local_time = self.start_time
        while self.num_gen < self.max_gens:
            if self.num_gen == 0:
                self.init_population()
            elif not self.objectives_stored:
                raise Exception('PopulationAnnealing: objectives from previous Gen %i were not stored or evaluated' %
                                (self.num_gen - 1))
            elif self.num_gen % self.path_length == 0:
                self.step_survivors()
            else:
                self.step_population()
            self.objectives_stored = False
            if self.disp:
                print('PopulationAnnealing: Gen %i, yielding parameters for population size %i' %
                      (self.num_gen, len(self.population)))
            self.local_time = time.time()
            sys.stdout.flush()
            yield [individual.x for individual in self.population]
            self.num_gen += 1
        if not self.objectives_stored:
            raise Exception('PopulationAnnealing: objectives from final Gen %i were not stored or evaluated' %
                            (self.num_gen - 1))
        if self.disp:
            print('PopulationAnnealing: %i generations took %.2f s' % (self.max_gens, time.time() - self.start_time))
        sys.stdout.flush()

    def update_population(self, features, objectives):
        """
        Expects a list of objective arrays to be in the same order as the list of parameter arrays yielded from the
        current generation.
        :param features: list of dict
        :param objectives: list of dict
        """
        filtered_population = []
        failed = []
        for i, objective_dict in enumerate(objectives):
            feature_dict = features[i]
            if not isinstance(objective_dict, dict):
                raise TypeError('PopulationAnnealing.update_population: objectives must be a list of dict')
            if not isinstance(feature_dict, dict):
                raise TypeError('PopulationAnnealing.update_population: features must be a list of dict')
            if not (all(key in objective_dict for key in self.storage.objective_names) and
                    all(key in feature_dict for key in self.storage.feature_names)):
                failed.append(self.population[i])
            else:
                this_objectives = np.array([objective_dict[key] for key in self.storage.objective_names])
                self.population[i].objectives = this_objectives
                this_features = np.array([feature_dict[key] for key in self.storage.feature_names])
                self.population[i].features = this_features
                filtered_population.append(self.population[i])
        self.population = filtered_population
        self.storage.append(self.population, prev_survivors=self.prev_survivors,
                            prev_specialists=self.prev_specialists, failed=failed,
                            step_size=self.take_step.stepsize)
        self.prev_survivors = []
        self.prev_specialists = []
        self.objectives_stored = True
        if self.disp:
            print('PopulationAnnealing: Gen %i, computing features for population size %i took %.2f s; %i individuals '
                  'failed' % (self.num_gen, len(self.population), time.time() - self.local_time, len(failed)))
        self.local_time = time.time()

        if (self.num_gen + 1) % self.path_length == 0:
            candidates = self.get_candidates()
            if len(candidates) > 0:
                self.min_objectives, self.max_objectives = \
                    get_objectives_edges(candidates, min_objectives=self.min_objectives,
                                         max_objectives=self.max_objectives, normalize=self.normalize)
                self.evaluate(candidates, min_objectives=self.min_objectives, max_objectives=self.max_objectives)
                self.specialists = get_specialists(candidates)
                self.survivors = \
                    self.select(candidates, self.num_survivors, self.num_diversity_survivors,
                                fitness_range=self.fitness_range, disp=self.disp)
                if self.disp:
                    print('PopulationAnnealing: Gen %i, evaluating iteration took %.2f s' %
                          (self.num_gen, time.time() - self.local_time))
                self.local_time = time.time()
                for individual in self.survivors:
                    individual.survivor = True
                if self.specialists_survive:
                    for individual in self.specialists:
                        individual.survivor = True
                self.storage.survivors[-1] = deepcopy(self.survivors)
                self.storage.specialists[-1] = deepcopy(self.specialists)
                self.storage.min_objectives[-1] = deepcopy(self.min_objectives)
                self.storage.max_objectives[-1] = deepcopy(self.max_objectives)
            if self.storage_file_path is not None:
                self.storage.save(self.storage_file_path, n=self.path_length)
        sys.stdout.flush()

    def get_candidates(self):
        """
        :return: list of :class:'Individual'
        """
        candidates = []
        candidates.extend(self.storage.prev_survivors[-self.path_length])
        if self.specialists_survive:
            candidates.extend(self.storage.prev_specialists[-self.path_length])
        # remove duplicates
        candidates = list(set(candidates))
        for i in range(1, self.path_length + 1):
            candidates.extend(self.storage.history[-i])
        return candidates

    def init_population(self):
        """
        """
        pop_size = self.pop_size
        self.population = []
        if self.x0 is not None and self.num_gen == 0:
            self.population.append(Individual(self.x0, id=self.count))
            pop_size -= 1
            self.count += 1
        for i in range(pop_size):
            self.population.append(Individual(self.take_step(self.x0, stepsize=1., wrap=True), id=self.count))
            self.count += 1

    def step_survivors(self):
        """
        Consider the highest ranked Individuals of the previous iteration be survivors. Seed the next generation with
        steps taken from the set of survivors.
        """
        new_step_size = self.take_step.stepsize * self.adaptive_step_factor
        if self.disp:
            print('PopulationAnnealing: Gen %i, previous step_size: %.3f, new step_size: %.3f' % \
                  (self.num_gen, self.take_step.stepsize, new_step_size))
        self.take_step.stepsize = new_step_size
        new_population = []
        if not self.survivors:
            self.init_population()
        else:
            self.prev_survivors = deepcopy(self.survivors)
            self.prev_specialists = deepcopy(self.specialists)
            group = list(self.prev_survivors)
            if self.specialists_survive:
                group.extend(self.prev_specialists)
            group_size = len(group)
            for individual in group:
                individual.survivor = False
            for i in range(self.pop_size):
                individual = Individual(self.take_step(group[i % group_size].x), id=self.count)
                new_population.append(individual)
                self.count += 1
            self.population = new_population
        self.survivors = []
        self.specialists = []

    def step_population(self):
        """
        """
        this_pop_size = len(self.population)
        if this_pop_size == 0:
            self.init_population()
        else:
            new_population = []
            for i in range(self.pop_size):
                individual = Individual(self.take_step(self.population[i % this_pop_size].x), id=self.count)
                new_population.append(individual)
                self.count += 1
            self.population = new_population


class Pregenerated(object):
    def __init__(self, param_names, feature_names, objective_names, hot_start, storage_file_path, evaluate=None,
                 select=None, disp=False, pop_size=50, fitness_range=2, survival_rate=.2, normalize='global',
                 specialists_survive=True, **kwargs):
        if evaluate is None:
            self.evaluate = evaluate_population_annealing
        elif isinstance(evaluate, collections.Callable):
            self.evaluate = evaluate
        elif isinstance(evaluate, basestring) and evaluate in globals() and \
                isinstance(globals()[evaluate], collections.Callable):
            self.evaluate = globals()[evaluate]
        else:
            raise TypeError("Pregenerated: evaluate must be callable.")
        if select is None:
            self.select = select_survivors_by_rank_and_fitness  # select_survivors_by_rank
        elif isinstance(select, collections.Callable):
            self.select = select
        elif isinstance(select, basestring) and select in globals() and \
                isinstance(globals()[select], collections.Callable):
            self.select = globals()[select]
        else:
            raise TypeError("Pregenerated: select must be callable.")

        self.root_path = 'pregenerated_params'
        self.param_names = param_names
        self.feature_names = feature_names
        self.objective_names = objective_names
        self.disp = disp
        self.specialists_survive = specialists_survive
        self.fitness_range = fitness_range

        self.hot_start = hot_start
        self.storage_file_path = storage_file_path
        self.storage = PopulationStorage(file_path=storage_file_path)
        self.user_supplied_pop_size = pop_size  # edge case if hot-start is true and there is only one generation
                                                # in the file and that generation is corrupted
        if hot_start:
            self.population = self.storage.history[-1]
            self.survivors = self.storage.survivors[-1]
            self.specialists = self.storage.specialists[-1]
            self.min_objectives = self.storage.min_objectives[-1]
            self.max_objectives = self.storage.max_objectives[-1]
            self.count = self.storage.count
            self.normalize = self.storage.normalize
            self.objectives_stored = True
            self.pop_size = len(self.storage.history[0])
        else:
            self.population = []
            self.survivors = []
            self.specialists = []
            self.min_objectives = []
            self.max_objectives = []
            self.storage.count = 0
            self.objectives_stored = False
            self.pop_size = pop_size  # save every pop_size
            if normalize in ['local', 'global']:
                self.normalize = normalize
            else:
                raise ValueError('Pregenerated: normalize argument must be either \'global\' or \'local\'')

        self.candidates = self.storage.pregenerated_params
        self.num_points = len(self.candidates)
        self.offset = self.find_offset()
        self.num_iter = self.get_num_iter()
        self.survival_rate = survival_rate
        self.num_survivors = int(survival_rate * pop_size)

        self.prev_survivors = []
        self.prev_specialists = []

    def __call__(self):
        for i in range(self.num_iter):
            self.curr_iter = i
            self.curr_gid_range = (self.offset + i * self.pop_size, min(self.offset + (i + 1) * self.pop_size,
                                                                        len(self.candidates)))
            self.population = self.candidates[self.curr_gid_range[0]: self.curr_gid_range[1]]
            yield [individual.x for individual in self.population]

    def update_population(self, features, objectives):
        filtered_population = []
        failed = []
        for i, objective_dict in enumerate(objectives):
            feature_dict = features[i]
            if not isinstance(objective_dict, dict):
                raise TypeError('Pregenerated.update_population: objectives must be a list of dict')
            if not isinstance(feature_dict, dict):
                raise TypeError('Pregenerated.update_population: features must be a list of dict')
            if not (all(key in objective_dict for key in self.storage.objective_names) and
                    all(key in feature_dict for key in self.storage.feature_names)):
                failed.append(self.population[i])
            else:
                this_objectives = np.array([objective_dict[key] for key in self.storage.objective_names])
                self.population[i].objectives = this_objectives
                this_features = np.array([feature_dict[key] for key in self.storage.feature_names])
                self.population[i].features = this_features
                filtered_population.append(self.population[i])
        self.population = filtered_population
        self.storage.append(self.population, prev_survivors=self.prev_survivors,
                            prev_specialists=self.prev_specialists, failed=failed)
        self.prev_survivors = []
        self.prev_specialists = []
        self.objectives_stored = True
        if self.disp:
            print('Pregenerated: Iter %i, computing features for population size %i took %.2f s; %i individuals '
                  'failed' % (self.curr_iter, self.pop_size, time.time() - self.local_time, len(failed)))
        self.local_time = time.time()

        candidates = self.get_candidates()
        if len(candidates) > 0:
            self.min_objectives, self.max_objectives = \
                get_objectives_edges(candidates, min_objectives=self.min_objectives,
                                     max_objectives=self.max_objectives, normalize=self.normalize)
            self.evaluate(candidates, min_objectives=self.min_objectives, max_objectives=self.max_objectives)
            self.specialists = get_specialists(candidates)
            # diversity survivors = 0
            self.survivors = \
                self.select(candidates, self.num_survivors, 0, fitness_range=self.fitness_range, disp=self.disp)
            if self.disp:
                print('Pregenerated: Iter %i, evaluating iteration took %.2f s' %
                      (self.num_iter, time.time() - self.local_time))
            self.local_time = time.time()
            for individual in self.survivors:
                individual.survivor = True
            if self.specialists_survive:
                for individual in self.specialists:
                    individual.survivor = True
            self.storage.survivors[-1] = deepcopy(self.survivors)
            self.storage.specialists[-1] = deepcopy(self.specialists)
            self.storage.min_objectives[-1] = deepcopy(self.min_objectives)
            self.storage.max_objectives[-1] = deepcopy(self.max_objectives)
        if self.storage_file_path is not None:
            self.storage.save(self.storage_file_path)
        sys.stdout.flush()

    def get_candidates(self):
        """
        :return: list of :class:'Individual'
        """
        candidates = []
        candidates.extend(self.storage.prev_survivors[-1])
        if self.specialists_survive:
            candidates.extend(self.storage.prev_specialists[-1])
        candidates.extend(self.storage.history[-1])
        # remove duplicates
        candidates = list(set(candidates))
        return candidates

    def find_offset(self):
        # np.sum returns a float if the list is empty
        offset = int(np.sum([len(x) for x in self.storage.history]))
        if not self.hot_start and offset != 0:
            raise RuntimeError("Pregenerated: hot-start flag was not provided, but some models in the .hdf5 file have "
                               "already been analyzed.")
        if offset > self.num_points:
            raise RuntimeError("Pregenerated: The total number of analyzed models (%i) in the .hdf5 file exceeds the "
                               "total expected number of models (%i)." % (offset, self.num_points))

        # check if the previous model was incompletely saved
        last_gen = int(offset / self.pop_size)
        if last_gen != 0 and offset % last_gen == 0: last_gen -= 1
        if offset > 0:
            offset = self.check_generation_corruption(last_gen, offset)
        return offset

    def check_generation_corruption(self, last_gen, offset):
        with h5py.File(self.storage_file_path, "a") as f:
            for group_name in ['population', 'survivors', 'specialists', 'prev_survivors',
                               'prev_specialists', 'failed']:
                if group_name not in f[str(last_gen)].keys():
                    if 'population' in f[str(last_gen)]:
                        offset -= len(f[str(last_gen)]['population'].keys())
                        del self.storage.history[-1]
                        del self.storage.survivors[-1]
                        del self.storage.specialists[-1]
                        del self.storage.min_objectives[-1]
                        del self.storage.max_objectives[-1]
                        self.storage.count = last_gen * len(self.storage.history[0])
                        self.count = self.storage.count
                        if last_gen != 0:
                            self.population = self.storage.history[-1]
                            self.survivors = self.storage.survivors[-1]
                            self.specialists = self.storage.specialists[-1]
                            self.min_objectives = self.storage.min_objectives[-1]
                            self.max_objectives = self.storage.max_objectives[-1]
                        else:
                            self.population = []
                            self.survivors = []
                            self.specialists = []
                            self.min_objectives = []
                            self.max_objectives = []
                            self.objectives_stored = False
                            self.pop_size = self.user_supplied_pop_size
                    del f[str(last_gen)]
                    break
        return offset

    def get_num_iter(self):
        num_iter = int((self.num_points - self.offset) / self.pop_size)
        if (self.num_points - self.offset) % self.pop_size != 0:
            num_iter += 1
        return num_iter


class GlobalRank(object):
    def __init__(self, storage_file_path, survival_rate=.2, **kwargs):
        self.storage_file_path = storage_file_path
        self.storage = PopulationStorage(file_path=storage_file_path)
        self.candidates = []
        for hist in self.storage.history:
            self.candidates += hist
        self.num_survivors = int(survival_rate * len(self.candidates))

    def __call__(self):
        self.rerank_globally()
        return []  # optimize() in optimize.py still expects an iterable

    def rerank_globally(self):
        print("GlobalRank: reranking globally...")
        sys.stdout.flush()
        assign_fitness_by_dominance(self.candidates)
        assign_normalized_objectives(self.candidates)
        assign_relative_energy(self.candidates)
        assign_rank_by_fitness_and_energy(self.candidates)
        specialists = get_specialists(self.candidates)
        best = select_survivors_by_rank(self.candidates, num_survivors=self.num_survivors)

        num_gen = len(self.storage.history)
        specialists_path = str(num_gen - 1) + '/specialists'
        survivors_path = str(num_gen - 1) + '/survivors'
        # merge rank data in all the generations
        i = 0
        with h5py.File(self.storage_file_path, "a") as f:
            for gen in range(num_gen):
                curr_path = str(gen) + '/population'
                for indiv in range(len(f[curr_path].keys())):
                    individual = self.candidates[i]
                    f[curr_path][str(indiv)].attrs['id'] = None2nan(individual.id)
                    f[curr_path][str(indiv)].attrs['energy'] = None2nan(individual.energy)
                    f[curr_path][str(indiv)].attrs['rank'] = None2nan(individual.rank)
                    f[curr_path][str(indiv)].attrs['distance'] = None2nan(individual.distance)
                    f[curr_path][str(indiv)].attrs['fitness'] = None2nan(individual.fitness)
                    f[curr_path][str(indiv)].attrs['survivor'] = None2nan(individual.survivor)
                    if 'normalized_objectives' not in f[curr_path][str(indiv)].keys():
                        f[curr_path][str(indiv)].create_dataset(
                            'normalized_objectives',
                            data=[None2nan(val) for val in individual.normalized_objectives],
                            compression='gzip')
                    else:
                        f[curr_path][str(indiv)]['normalized_objectives'][...] = \
                            [None2nan(val) for val in individual.normalized_objectives]
                    i += 1

            # delete specialists and survivors in the last generation
            for group in [(specialists, specialists_path), (best, survivors_path)]:
                path = group[1]
                individuals_list = group[0]
                for i in range(len(f[path].keys())):
                    del f[path][str(i)]
                for i in range(len(individuals_list)):
                    individual = individuals_list[i]
                    f[path].create_group(str(i))
                    f[path][str(i)].create_dataset(
                        'x', data=[None2nan(val) for val in individual.x], compression='gzip')
                    f[path][str(i)].attrs['id'] = None2nan(individual.id)
                    f[path][str(i)].attrs['energy'] = None2nan(individual.energy)
                    f[path][str(i)].attrs['rank'] = None2nan(individual.rank)
                    f[path][str(i)].attrs['distance'] = None2nan(individual.distance)
                    f[path][str(i)].attrs['fitness'] = None2nan(individual.fitness)
                    f[path][str(i)].attrs['survivor'] = None2nan(individual.survivor)
                    f[path][str(i)].create_dataset(
                        'features', data=[None2nan(val) for val in individual.features],
                        compression='gzip')
                    f[path][str(i)].create_dataset(
                        'objectives', data=[None2nan(val) for val in individual.objectives],
                        compression='gzip')
                    f[path][str(i)].create_dataset(
                        'normalized_objectives',
                        data=[None2nan(val) for val in individual.normalized_objectives],
                        compression='gzip')
        print("GlobalRank: successfully reranked.")
        sys.stdout.flush()


class Sobol(Pregenerated):
<<<<<<< HEAD
    def __init__(self, param_names, feature_names, objective_names, bounds, disp, hot_start, storage_file_path, m,
                 evaluate=None, select=None, survival_rate=.2, fitness_range=2, pop_size=50, normalize='global',
                 specialists_survive=True, **kwargs):
        """
        although there's overlap, the logic for self.storage is different for
        Sobol than for Pregenerated, hence Pregen's init isn't called
        """
        if evaluate is None:
            self.evaluate = evaluate_population_annealing
        elif isinstance(evaluate, collections.Callable):
            self.evaluate = evaluate
        elif isinstance(evaluate, basestring) and evaluate in globals() and \
                isinstance(globals()[evaluate], collections.Callable):
            self.evaluate = globals()[evaluate]
        else:
            raise TypeError("Sobol: evaluate must be callable.")
        if select is None:
            self.select = select_survivors_by_rank_and_fitness  # select_survivors_by_rank
        elif isinstance(select, collections.Callable):
            self.select = select
        elif isinstance(select, basestring) and select in globals() and \
                isinstance(globals()[select], collections.Callable):
            self.select = globals()[select]
        else:
            raise TypeError("Sobol: select must be callable.")

        self.storage_file_path = storage_file_path
        self.param_names = param_names
        self.feature_names = feature_names
        self.objective_names = objective_names
        self.hot_start = hot_start
        self.bounds = bounds
        self.disp = disp
        self.specialists_survive = specialists_survive
        self.survival_rate = survival_rate
        self.num_survivors = int(survival_rate * pop_size)
        self.fitness_range = fitness_range
        self.user_supplied_pop_size = pop_size
        self.normalize = normalize

        storage_empty = not os.path.isfile(self.storage_file_path)
        if hot_start and storage_empty:
            raise RuntimeError("Sobol: the storage file %s is empty, yet the hot start flag was provided. Are you "
                               "sure you provided the full path?" % storage_file_path)

        if storage_empty:
            try:
                int(m)
            except ValueError:
                raise ValueError("Sobol: m must be an integer.")
            # maximize n such that n *(2d + 2) <= m
            self.n = int(int(m) / (2 * len(param_names) + 2))
            self.storage = self.generate_sobol_seq()
            self.storage.count = 0
            self.population = []
            self.survivors = []
            self.specialists = []
            self.min_objectives = []
            self.max_objectives = []
            self.count = []
            self.objectives_stored = False
            self.pop_size = len(self.storage.history[0])
        else:
            self.storage = PopulationStorage(file_path=storage_file_path)
            self.population = self.storage.history[-1]
            self.survivors = self.storage.survivors[-1]
            self.specialists = self.storage.specialists[-1]
            self.min_objectives = self.storage.min_objectives[-1]
            self.max_objectives = self.storage.max_objectives[-1]
            self.count = self.storage.count
            self.objectives_stored = True
            self.pop_size = pop_size
            self.n = self.compute_n()

        self.candidates = self.storage.pregenerated_params
        self.num_points = len(self.candidates)
        self.offset = self.find_offset()
        self.num_iter = self.get_num_iter()  # special case: sobol_analysis() is called in
        if self.num_iter == 0: self.sobol_analysis()  # update_population() which is never called if num_iter = 0
        print("Sobol: the total number of points is %i. n is %i." % (self.num_points, self.n))
        sys.stdout.flush()
        self.prev_survivors = []
        self.prev_specialists = []

    def update_population(self, features, objectives):
        """
        finds matching individuals in PopulationStorage object modifies them.
        also modifies hdf5 file containing the PS object
        """
        Pregenerated.update_population(self, features, objectives)
        if self.curr_iter == self.num_iter - 1:
            print("Sobol: performing sensitivity analysis...")
            sys.stdout.flush()
            self.sobol_analysis()

    def generate_sobol_seq(self):
        """
        uniform sampling with some randomness/jitter. generates n * (2d + 2) sets of parameter values, d being
            the number of parameters
        """
        from SALib.sample import saltelli
        from nested.lsa import convert_param_matrix_to_storage

        problem = {
            'num_vars': len(self.param_names),
            'names': self.param_names,
            'bounds': self.bounds,
        }
        param_values = saltelli.sample(problem, self.n)
        storage = convert_param_matrix_to_storage(param_values, self.param_names, self.feature_names,
                                                  self.objective_names, self.storage_file_path)
        return storage

    def sobol_analysis(self):
        from SALib.analyze import sobol
        from nested.lsa import pop_to_matrix, SobolPlot

        problem = {
            'num_vars': len(self.param_names),
            'names': self.param_names,
            'bounds': self.bounds,
        }

        for output_names in [self.feature_names, self.objective_names]:
            txt_path = 'data/{}{}{}{}{}{}_sobol_analysis.txt'.format(*time.localtime())
            total_effects = np.zeros((len(self.param_names), len(output_names)))
            total_effects_conf = np.zeros((len(self.param_names), len(output_names)))
            first_order = np.zeros((len(self.param_names), len(output_names)))
            first_order_conf = np.zeros((len(self.param_names), len(output_names)))
            second_order = {}
            second_order_conf = {}

            y_str = 'f' if output_names == self.feature_names else 'o'
            X, y = pop_to_matrix(self.storage, 'p', y_str, ['p'], ['o'])

            for o in range(y.shape[1]):
                print("\n---------------Dependent variable {}---------------\n".format(output_names[o]))
                Si = sobol.analyze(problem, y[:, o], print_to_console=True)
                total_effects[:, o] = Si['ST']
                total_effects_conf[:, o] = Si['ST_conf']
                first_order[:, o] = Si['S1']
                first_order_conf[:, o] = Si['S1_conf']
                second_order[output_names[o]] = Si['S2']
                second_order_conf[output_names[o]] = Si['S2_conf']
                self.write_sobol_dict_to_txt(txt_path, Si, output_names[o], self.param_names)

            SobolPlot(total_effects, total_effects_conf, first_order, first_order_conf, second_order, second_order_conf,
                      self.param_names, output_names, err_bars=True)

    def write_sobol_dict_to_txt(self, path, Si, y_name, input_names):
        """
        the dict returned from sobol.analyze is organized in a particular way
        :param path: str
        :param Si: dict
        :param y_name: str
        :param input_names: list of str
        :return:
        """
        with open(path, 'a') as f:
            f.write("\n---------------Dependent variable %s---------------\n" % y_name)
            f.write("Parameter S1 S1_conf ST ST_conf\n")
            for i in range(len(input_names)):
                f.write("%s %.6f %.6f %.6f %.6f\n"
                        % (input_names[i], Si['S1'][i], Si['S1_conf'][i], Si['ST'][i], Si['ST_conf'][i]))
            f.write("\nParameter_1 Parameter_2 S2 S2_conf\n")
            for i in range(len(input_names) - 1):
                for j in range(i + 1, len(input_names)):
                    f.write("%s %s %.6f %.6f\n"
                            % (input_names[i], input_names[j], Si['S2'][i][j], Si['S2_conf'][i][j]))
            f.write("\n")

    def compute_n(self):
        """ if the user already generated a Sobol sequence, n is inferred """
        return int(len(self.storage.pregenerated_params) / (2 * len(self.param_names) + 2))
=======
     def __init__(self, param_names, feature_names, objective_names, bounds, disp, hot_start, storage_file_path, m,
                  evaluate=None, select=None, survival_rate=.2, fitness_range=2, pop_size=50, normalize='global',
                  specialists_survive=True, **kwargs):
         """
         although there's overlap, the logic for self.storage is different for
         Sobol than for Pregenerated, hence Pregen's init isn't called
         """
         if evaluate is None:
             self.evaluate = evaluate_population_annealing
         elif isinstance(evaluate, collections.Callable):
             self.evaluate = evaluate
         elif isinstance(evaluate, basestring) and evaluate in globals() and \
                 isinstance(globals()[evaluate], collections.Callable):
             self.evaluate = globals()[evaluate]
         else:
             raise TypeError("Sobol: evaluate must be callable.")
         if select is None:
             self.select = select_survivors_by_rank_and_fitness  # select_survivors_by_rank
         elif isinstance(select, collections.Callable):
             self.select = select
         elif isinstance(select, basestring) and select in globals() and \
                 isinstance(globals()[select], collections.Callable):
             self.select = globals()[select]
         else:
             raise TypeError("Sobol: select must be callable.")

         self.storage_file_path = storage_file_path
         self.param_names = param_names
         self.feature_names = feature_names
         self.objective_names = objective_names
         self.hot_start = hot_start
         self.bounds = bounds
         self.disp = disp
         self.specialists_survive = specialists_survive
         self.survival_rate = survival_rate
         self.num_survivors = int(survival_rate * pop_size)
         self.fitness_range = fitness_range
         self.user_supplied_pop_size = pop_size
         self.normalize = normalize

         storage_empty = not os.path.isfile(self.storage_file_path)
         if hot_start and storage_empty:
             raise RuntimeError("Sobol: the storage file %s is empty, yet the hot start flag was provided. Are you "
                                "sure you provided the full path?" % storage_file_path)

         if storage_empty:
             try:
                 int(m)
             except ValueError:
                 raise ValueError("Sobol: m must be an integer.")
             # maximize n such that n *(2d + 2) <= m
             self.n = int(int(m) / (2 * len(param_names) + 2))
             self.storage = self.generate_sobol_seq()
             self.storage.count = 0
             self.population = []
             self.survivors = []
             self.specialists = []
             self.min_objectives = []
             self.max_objectives = []
             self.count = []
             self.objectives_stored = False
             self.pop_size = pop_size
         else:
             self.storage = PopulationStorage(file_path=storage_file_path)
             self.population = self.storage.history[-1]
             self.survivors = self.storage.survivors[-1]
             self.specialists = self.storage.specialists[-1]
             self.min_objectives = self.storage.min_objectives[-1]
             self.max_objectives = self.storage.max_objectives[-1]
             self.count = self.storage.count
             self.objectives_stored = True
             self.pop_size = len(self.storage.history[0])
             self.n = self.compute_n()
        
         self.candidates = self.storage.pregenerated_params
         self.num_points = len(self.candidates)
         self.offset = self.find_offset()
         self.num_iter = self.get_num_iter()          # special case: sobol_analysis() is called in
         if self.num_iter == 0: self.sobol_analysis() # update_population() which is never called if num_iter = 0
         print("Sobol: the total number of points is %i. n is %i." % (self.num_points, self.n))
         sys.stdout.flush()
         self.prev_survivors = []
         self.prev_specialists = []


     def update_population(self, features, objectives):
         """
         finds matching individuals in PopulationStorage object modifies them.
         also modifies hdf5 file containing the PS object
         """
         Pregenerated.update_population(self, features, objectives)
         if self.curr_iter == self.num_iter - 1:
             print("Sobol: performing sensitivity analysis...")
             sys.stdout.flush()
             self.sobol_analysis()


     def generate_sobol_seq(self):
         """
         uniform sampling with some randomness/jitter. generates n * (2d + 2) sets of parameter values, d being
             the number of parameters
         """
         from SALib.sample import saltelli
         from nested.lsa import convert_param_matrix_to_storage

         problem = {
             'num_vars': len(self.param_names),
             'names': self.param_names,
             'bounds': self.bounds,
         }
         param_values = saltelli.sample(problem, self.n)
         storage = convert_param_matrix_to_storage(param_values, self.param_names, self.feature_names,
                                                   self.objective_names, self.storage_file_path)
         return storage


     def sobol_analysis(self):
         from SALib.analyze import sobol
         from nested.lsa import pop_to_matrix, SobolPlot

         problem = {
             'num_vars': len(self.param_names),
             'names': self.param_names,
             'bounds': self.bounds,
         }

         for output_names in [self.feature_names, self.objective_names]:
             txt_path = 'data/{}{}{}{}{}{}_sobol_analysis.txt'.format(*time.localtime())
             total_effects = np.zeros((len(self.param_names), len(output_names)))
             total_effects_conf = np.zeros((len(self.param_names), len(output_names)))
             first_order = np.zeros((len(self.param_names), len(output_names)))
             first_order_conf = np.zeros((len(self.param_names), len(output_names)))
             second_order = {}
             second_order_conf = {}

             y_str = 'f' if output_names == self.feature_names else 'o'
             X, y = pop_to_matrix(self.storage, 'p', y_str, ['p'], ['o'])

             for o in range(y.shape[1]):
                 print("\n---------------Dependent variable {}---------------\n".format(output_names[o]))
                 Si = sobol.analyze(problem, y[:, o], print_to_console=True)
                 total_effects[:, o] = Si['ST']
                 total_effects_conf[:, o] = Si['ST_conf']
                 first_order[:, o] = Si['S1']
                 first_order_conf[:, o] = Si['S1_conf']
                 second_order[output_names[o]] = Si['S2']
                 second_order_conf[output_names[o]] = Si['S2_conf']
                 self.write_sobol_dict_to_txt(txt_path, Si, output_names[o], self.param_names)

             SobolPlot(total_effects, total_effects_conf, first_order, first_order_conf, second_order, second_order_conf,
                       self.param_names, output_names, err_bars=True)


     def write_sobol_dict_to_txt(self, path, Si, y_name, input_names):
         """
         the dict returned from sobol.analyze is organized in a particular way
         :param path: str
         :param Si: dict
         :param y_name: str
         :param input_names: list of str
         :return:
         """
         with open(path, 'a') as f:
             f.write("\n---------------Dependent variable %s---------------\n" % y_name)
             f.write("Parameter S1 S1_conf ST ST_conf\n")
             for i in range(len(input_names)):
                 f.write("%s %.6f %.6f %.6f %.6f\n"
                         % (input_names[i], Si['S1'][i], Si['S1_conf'][i], Si['ST'][i], Si['ST_conf'][i]))
             f.write("\nParameter_1 Parameter_2 S2 S2_conf\n")
             for i in range(len(input_names) - 1):
                 for j in range(i + 1, len(input_names)):
                     f.write("%s %s %.6f %.6f\n"
                             % (input_names[i], input_names[j], Si['S2'][i][j], Si['S2_conf'][i][j]))
             f.write("\n")


     def compute_n(self):
         """ if the user already generated a Sobol sequence, n is inferred """
         return int(len(self.storage.pregenerated_params) / (2 * len(self.param_names) + 2))
>>>>>>> 1cc332c8


class OptimizationReport(object):
    """
    Convenience object to browse optimization results.
        survivors: list of :class:'Individual',
        specialists: dict: {objective_name: :class:'Individual'},
        param_names: list of str,
        objective_names: list of str,
        feature_names: list of str
    """
    def __init__(self, storage=None, file_path=None):
        """
        Can either quickly load optimization results from a file, or report from an already loaded instance of
            :class:'PopulationStorage'.
        :param storage: :class:'PopulationStorage'
        :param file_path: str (path)
        """
        if storage is not None:
            self.param_names = storage.param_names
            self.feature_names = storage.feature_names
            self.objective_names = storage.objective_names
            self.survivors = deepcopy(storage.survivors[-1])
            self.specialists = dict()
            for i, objective in enumerate(self.objective_names):
                self.specialists[objective] = storage.specialists[-1][i]
        elif file_path is None or not os.path.isfile(file_path):
            raise RuntimeError('get_optimization_report: problem loading optimization history from the specified path: '
                               '%s' % file_path)
        else:
            with h5py.File(file_path, 'r') as f:
                self.param_names = get_h5py_attr(f.attrs, 'param_names')
                self.feature_names = get_h5py_attr(f.attrs, 'feature_names')
                self.objective_names = get_h5py_attr(f.attrs, 'objective_names')
                self.survivors = []
                last_gen_key = str(len(f) - 1)
                group = f[last_gen_key]['survivors']
                for i in range(len(group)):
                    indiv_data = group[str(i)]
                    id = nan2None(indiv_data.attrs['id'])
                    individual = Individual(indiv_data['x'][:], id=id)
                    individual.features = indiv_data['features'][:]
                    individual.objectives = indiv_data['objectives'][:]
                    individual.normalized_objectives = indiv_data['normalized_objectives'][:]
                    individual.energy = nan2None(indiv_data.attrs['energy'])
                    individual.rank = nan2None(indiv_data.attrs['rank'])
                    individual.distance = nan2None(indiv_data.attrs['distance'])
                    individual.fitness = nan2None(indiv_data.attrs['fitness'])
                    individual.survivor = nan2None(indiv_data.attrs['survivor'])
                    self.survivors.append(individual)
                self.specialists = dict()
                group = f[last_gen_key]['specialists']
                for i, objective in enumerate(self.objective_names):
                    indiv_data = group[str(i)]
                    id = nan2None(indiv_data.attrs['id'])
                    individual = Individual(indiv_data['x'][:], id=id)
                    individual.features = indiv_data['features'][:]
                    individual.objectives = indiv_data['objectives'][:]
                    individual.normalized_objectives = indiv_data['normalized_objectives'][:]
                    individual.energy = nan2None(indiv_data.attrs['energy'])
                    individual.rank = nan2None(indiv_data.attrs['rank'])
                    individual.distance = nan2None(indiv_data.attrs['distance'])
                    individual.fitness = nan2None(indiv_data.attrs['fitness'])
                    individual.survivor = nan2None(indiv_data.attrs['survivor'])
                    self.specialists[objective] = individual

    def report(self, indiv):
        """

        :param indiv: :class:'Individual'
        """
        print('params:')
        print_param_array_like_yaml(indiv.x, self.param_names)
        print('features:')
        print_param_array_like_yaml(indiv.features, self.feature_names)
        print('objectives:')
        print_param_array_like_yaml(indiv.objectives, self.objective_names)
        sys.stdout.flush()


def normalize_dynamic(vals, min_val, max_val, threshold=2.):
    """
    If the range of absolute energy values is below the specified threshold order of magnitude, translate and normalize
    linearly. Otherwise, translate and normalize based on the distance between values in log space.
    :param vals: array
    :param min_val: float
    :param max_val: float
    :return: array
    """
    if max_val == 0.:
        return vals
    logmod = lambda x, offset: np.log10(x + offset)
    if min_val == 0.:
        this_order_mag = np.log10(max_val)
        if this_order_mag > 0.:
            this_order_mag = math.ceil(this_order_mag)
        else:
            this_order_mag = math.floor(this_order_mag)
        offset = 10. ** min(0., this_order_mag - 2)
        logmin = logmod(min_val, offset)
        logmax = logmod(max_val, offset)
    else:
        offset = 0.
        logmin = logmod(min_val, offset)
        logmax = logmod(max_val, offset)
    logmod_range = logmax - logmin
    if logmod_range < threshold:
        lin_range = max_val - min_val
        vals = np.subtract(vals, min_val)
        vals = np.divide(vals, lin_range)
    else:
        vals = [logmod(val, offset) for val in vals]
        vals = np.subtract(vals, logmin)
        vals = np.divide(vals, logmod_range)
    return vals


def get_objectives_edges(population, min_objectives=None, max_objectives=None, normalize='global'):
    """

    :param population: list of :class:'Individual'
    :param min_objectives: array
    :param max_objectives: array
    :param normalize: str; 'global': normalize over entire history, 'local': normalize per iteration
    :return: array
    """
    pop_size = len(population)
    if pop_size == 0:
        return min_objectives, max_objectives
    num_objectives = [len(individual.objectives) for individual in population if individual.objectives is not None]
    if len(num_objectives) < pop_size:
        raise RuntimeError('get_objectives_edges: objectives have not been stored for all Individuals in population')
    if normalize not in ['local', 'global']:
        raise ValueError('get_objectives_edges: normalize argument must be either \'global\' or \'local\'')
    if normalize == 'local' or min_objectives is None or len(min_objectives) == 0:
        this_min_objectives = np.array(population[0].objectives)
    else:
        this_min_objectives = np.array(min_objectives)
    if normalize == 'local' or max_objectives is None or len(max_objectives) == 0:
        this_max_objectives = np.array(population[0].objectives)
    else:
        this_max_objectives = np.array(max_objectives)
    for individual in population:
        this_min_objectives = np.minimum(this_min_objectives, individual.objectives)
        this_max_objectives = np.maximum(this_max_objectives, individual.objectives)
    return this_min_objectives, this_max_objectives


def assign_crowding_distance(population):
    """
    Modifies in place the distance attribute of each Individual in the population.
    :param population: list of :class:'Individual'
    """
    pop_size = len(population)
    num_objectives = [len(individual.objectives) for individual in population if individual.objectives is not None]
    if len(num_objectives) < pop_size:
        raise Exception('assign_crowding_distance: objectives have not been stored for all Individuals in population')
    num_objectives = max(num_objectives)
    for individual in population:
        individual.distance = 0
    for m in range(num_objectives):
        indexes = list(range(pop_size))
        objective_vals = [individual.objectives[m] for individual in population]
        indexes.sort(key=objective_vals.__getitem__)
        new_population = list(map(population.__getitem__, indexes))

        # keep the borders
        new_population[0].distance += 1.e15
        new_population[-1].distance += 1.e15

        objective_min = new_population[0].objectives[m]
        objective_max = new_population[-1].objectives[m]

        if objective_min != objective_max:
            for i in range(1, pop_size - 1):
                new_population[i].distance += (new_population[i + 1].objectives[m] -
                                               new_population[i - 1].objectives[m]) / \
                                              (objective_max - objective_min)


def sort_by_crowding_distance(population):
    """
    Sorts the population by the value of the distance attribute of each Individual in the population. Returns the sorted
    population.
    :param population: list of :class:'Individual'
    :return: list of :class:'Individual'
    """
    pop_size = len(population)
    distance_vals = [individual.distance for individual in population if individual.distance is not None]
    if len(distance_vals) < pop_size:
        raise Exception('sort_by_crowding_distance: crowding distance has not been stored for all Individuals in '
                        'population')
    indexes = list(range(pop_size))
    distances = [individual.distance for individual in population]
    indexes.sort(key=distances.__getitem__)
    indexes.reverse()
    population = list(map(population.__getitem__, indexes))
    return population


def assign_absolute_energy(population):
    """
    Modifies in place the energy attribute of each Individual in the population. Energy is assigned as the sum across
    all non-normalized objectives.
    :param population: list of :class:'Individual'
    """
    pop_size = len(population)
    num_objectives = [len(individual.objectives) for individual in population if individual.objectives is not None]
    if len(num_objectives) < pop_size:
        raise Exception('assign_absolute_energy: objectives have not been stored for all Individuals in population')
    for individual in population:
        individual.energy = np.sum(individual.objectives)


def sort_by_energy(population):
    """
    Sorts the population by the value of the energy attribute of each Individual in the population. Returns the sorted
    population.
    :param population: list of :class:'Individual'
    :return: list of :class:'Individual'
    """
    pop_size = len(population)
    energy_vals = [individual.energy for individual in population if individual.energy is not None]
    if len(energy_vals) < pop_size:
        raise Exception('sort_by_energy: energy has not been stored for all Individuals in population')
    indexes = list(range(pop_size))
    indexes.sort(key=energy_vals.__getitem__)
    population = list(map(population.__getitem__, indexes))
    return population


def assign_relative_energy(population):
    """
    Modifies in place the energy attribute of each Individual in the population with the sum across all normalized
    objectives.
    :param population: list of :class:'Individual'
    """
    for individual in population:
        if individual.objectives is None or individual.normalized_objectives is None or \
                len(individual.objectives) != len(individual.normalized_objectives):
            raise RuntimeError('assign_relative_energy: objectives have not been stored for all Individuals in '
                               'population')
    for individual in population:
        individual.energy = np.sum(individual.normalized_objectives)


def assign_relative_energy_by_fitness(population):
    """
    Modifies in place the energy attribute of each Individual in the population. Each objective is normalized within
    each group of Individuals with equivalent fitness. Energy is assigned as the sum across all normalized objectives.
    :param population: list of :class:'Individual'
    """
    pop_size = len(population)
    fitness_vals = [individual.fitness for individual in population if individual.fitness is not None]
    if len(fitness_vals) < pop_size:
        raise Exception('assign_relative_energy_by_fitness: fitness has not been stored for all Individuals in '
                        'population')
    max_fitness = max(fitness_vals)
    for fitness in range(max_fitness + 1):
        new_front = [individual for individual in population if individual.fitness == fitness]
        assign_relative_energy(new_front)


def assign_rank_by_fitness_and_energy(population):
    """
    Modifies in place the rank attribute of each Individual in the population. Within each group of Individuals with
    equivalent fitness, sorts by the value of the energy attribute of each Individual.
    :param population: list of :class:'Individual'
    """
    pop_size = len(population)
    fitness_vals = [individual.fitness for individual in population if individual.fitness is not None]
    if len(fitness_vals) < pop_size:
        raise Exception('assign_rank_by_fitness_and_energy: fitness has not been stored for all Individuals in '
                        'population')
    max_fitness = max(fitness_vals)
    new_population = []
    for fitness in range(max_fitness + 1):
        new_front = [individual for individual in population if individual.fitness == fitness]
        new_sorted_front = sort_by_energy(new_front)
        new_population.extend(new_sorted_front)
    # now that population is sorted, assign rank to Individuals
    for rank, individual in enumerate(new_population):
        individual.rank = rank


def assign_rank_by_energy(population):
    """
    Modifies in place the rank attribute of each Individual in the population. Sorts by the value of the energy
    attribute of each Individual in the population.
    :param population: list of :class:'Individual'
    """
    new_population = sort_by_energy(population)
    # now that population is sorted, assign rank to Individuals
    for rank, individual in enumerate(new_population):
        individual.rank = rank


def sort_by_rank(population):
    """
    Sorts by the value of the rank attribute of each Individual in the population. Returns the sorted population.
    :param population: list of :class:'Individual'
    :return: list of :class:'Individual'
    """
    pop_size = len(population)
    rank_vals = [individual.rank for individual in population if individual.rank is not None]
    if len(rank_vals) < pop_size:
        raise Exception('sort_by_rank: rank has not been stored for all Individuals in population')
    indexes = list(range(pop_size))
    indexes.sort(key=rank_vals.__getitem__)
    new_population = list(map(population.__getitem__, indexes))
    return new_population


def assign_rank_by_fitness_and_crowding_distance(population):
    """
    TODO: Make 'assign_crowding_distance_by_fitness' first.
    Modifies in place the distance and rank attributes of each Individual in the population. This is appropriate for
    early generations of evolutionary optimization, and helps to preserve diversity of solutions. However, once all
    members of the population have converged to a single fitness value, naive ranking by crowding distance can favor
    unique solutions over lower energy solutions. In this case, rank is assigned by total energy.
    :param population: list of :class:'Individual'
    """
    pop_size = len(population)
    fitness_vals = [individual.fitness for individual in population if individual.fitness is not None]
    if len(fitness_vals) < pop_size:
        raise Exception('assign_rank_by_fitness_and_crowding_distance: fitness has not been stored for all Individuals '
                        'in population')
    max_fitness = max(fitness_vals)
    if max_fitness > 0:
        new_population = []
        for fitness in range(max_fitness + 1):
            new_front = [individual for individual in population if individual.fitness == fitness]
            assign_crowding_distance(new_front)
            new_sorted_front = sort_by_crowding_distance(new_front)
            new_population.extend(new_sorted_front)
    else:
        new_population = sort_by_energy(population)
    # now that population is sorted, assign rank to Individuals
    for rank, individual in enumerate(new_population):
        individual.rank = rank


def assign_fitness_by_dominance(population, disp=False):
    """
    Modifies in place the fitness attribute of each Individual in the population.
    :param population: list of :class:'Individual'
    :param disp: bool
    """

    def dominates(p, q):
        """
        Individual p dominates Individual q if each of its objective values is equal or better, and at least one of
        its objective values is better.
        :param p: :class:'Individual'
        :param q: :class:'Individual'
        :return: bool
        """
        diff12 = np.subtract(p.objectives, q.objectives)
        return ((diff12 <= 0.).all()) and ((diff12 < 0.).any())

    pop_size = len(population)
    num_objectives = [len(individual.objectives) for individual in population if individual.objectives is not None]
    if len(num_objectives) < pop_size:
        raise Exception('assign_fitness_by_dominance: objectives have not been stored for all Individuals in '
                        'population')
    num_objectives = max(num_objectives)
    if num_objectives > 1:
        F = {0: []}  # first front of dominant Individuals
        S = dict()
        n = dict()

        for p in range(len(population)):
            S[p] = []  # list of Individuals that p dominates
            n[p] = 0  # number of Individuals that dominate p

            for q in range(len(population)):
                if dominates(population[p], population[q]):
                    S[p].append(q)
                elif dominates(population[q], population[p]):
                    n[p] += 1

            if n[p] == 0:
                population[p].fitness = 0  # fitness 0 indicates first dominant front
                F[0].append(p)

        # excluding the Individuals that dominated the previous front, find the next front
        i = 0
        while len(F[i]) > 0:
            F[i + 1] = []  # next front
            # take the elements from the previous front
            for p in F[i]:
                # take the elements that p dominates
                for q in S[p]:
                    # decrease domination value of all Individuals that p dominates
                    n[q] -= 1
                    if n[q] == 0:
                        population[q].fitness = i + 1  # assign fitness of current front
                        F[i + 1].append(q)
            i += 1
    else:
        for individual in population:
            individual.fitness = 0
    if disp:
        print(F)


def assign_normalized_objectives(population, min_objectives=None, max_objectives=None):
    """
    Modifies in place the normalized_objectives attributes of each Individual in the population
    :param population: list of :class:'Individual'
    :param min_objectives: array of float
    :param max_objectives: array of float
    """
    pop_size = len(population)
    num_objectives = [len(individual.objectives) for individual in population if individual.objectives is not None]
    if len(num_objectives) < pop_size:
        raise Exception('assign_normalized_objectives: objectives have not been stored for all Individuals in '
                        'population')
    if min_objectives is None or len(min_objectives) == 0 or max_objectives is None or len(max_objectives) == 0:
        min_objectives, max_objectives = get_objectives_edges(population)
    num_objectives = max(num_objectives)
    for individual in population:
        individual.normalized_objectives = np.zeros(num_objectives, dtype='float32')
    for m in range(num_objectives):
        if min_objectives[m] != max_objectives[m]:
            objective_vals = [individual.objectives[m] for individual in population]
            normalized_objective_vals = normalize_dynamic(objective_vals, min_objectives[m], max_objectives[m])
            for val, individual in zip(normalized_objective_vals, population):
                individual.normalized_objectives[m] = val


def evaluate_population_annealing(population, min_objectives=None, max_objectives=None, disp=False, **kwargs):
    """
    Modifies in place the fitness, energy and rank attributes of each Individual in the population.
    :param population: list of :class:'Individual'
    :param min_objectives: array of float
    :param max_objectives: array of float
    :param disp: bool
    """
    if len(population) > 0:
        assign_fitness_by_dominance(population)
        assign_normalized_objectives(population, min_objectives, max_objectives)
        assign_relative_energy(population)
        assign_rank_by_fitness_and_energy(population)
    else:
        raise RuntimeError('evaluate_population_annealing: cannot evaluate empty population.')


def evaluate_random(population, disp=False, **kwargs):
    """
    Modifies in place the rank attribute of each Individual in the population.
    :param population: list of :class:'Individual'
    :param disp: bool
    """
    rank_vals = list(range(len(population)))
    np.random.shuffle(rank_vals)
    for i, individual in enumerate(population):
        rank = rank_vals[i]
        individual.rank = rank
        if disp:
            print('Individual %i: rank %i, x: %s' % (i, rank, individual.x))


def select_survivors_by_rank(population, num_survivors, disp=False, **kwargs):
    """
    Sorts the population by the rank attribute of each Individual in the population. Returns the requested number of
    top ranked Individuals.
    :param population: list of :class:'Individual'
    :param num_survivors: int
    :param disp: bool
    :return: list of :class:'Individual'
    """
    new_population = sort_by_rank(population)
    return new_population[:num_survivors]


def select_survivors_by_rank_and_fitness(population, num_survivors, num_diversity_survivors=0, fitness_range=None,
                                         disp=False, **kwargs):
    """
    Sorts the population by the rank attribute of each Individual in the population. Selects top ranked Individuals from
    each fitness group proportional to the size of each fitness group. Returns the requested number of Individuals.
    :param population: list of :class:'Individual'
    :param num_survivors: int
    :param num_diversity_survivors: int; promote additional individuals with fitness values in fitness_range
    :param fitness_range: int
    :param disp: bool
    :return: list of :class:'Individual'
    """
    fitness_vals = np.array([individual.fitness for individual in population if individual.fitness is not None])
    if len(fitness_vals) < len(population):
        raise Exception('select_survivors_by_rank_and_fitness: fitness has not been stored for all Individuals '
                        'in population')
    sorted_population = sort_by_rank(population)
    survivors = sorted_population[:num_survivors]
    remaining_population = sorted_population[len(survivors):]
    max_fitness = min(max(fitness_vals), fitness_range)
    diversity_pool = [individual for individual in remaining_population
                      if individual.fitness in range(1, max_fitness + 1)]
    diversity_pool_size = len(diversity_pool)
    if diversity_pool_size == 0:
        return survivors
    diversity_survivors = []
    fitness_groups = defaultdict(list)
    for individual in diversity_pool:
        fitness_groups[individual.fitness].append(individual)
    for fitness in range(1, max_fitness + 1):
        if len(diversity_survivors) >= num_diversity_survivors:
            break
        if len(fitness_groups[fitness]) > 0:
            this_num_survivors = max(1, len(fitness_groups[fitness]) // diversity_pool_size)
            sorted_group = sort_by_rank(fitness_groups[fitness])
            diversity_survivors.extend(sorted_group[:this_num_survivors])
    return survivors + diversity_survivors[:num_diversity_survivors]


def get_specialists(population):
    """
    For each objective, find the individual in the population with the lowest objective value. Return a list of
    individuals of length number of objectives.
    :param population:
    :return: list of :class:'Individual'
    """
    pop_size = len(population)
    num_objectives = [len(individual.objectives) for individual in population if individual.objectives is not None]
    if len(num_objectives) < pop_size:
        raise RuntimeError('get_specialists: objectives have not been stored for all Individuals in population')
    num_objectives = max(num_objectives)

    specialists = []
    for m in range(num_objectives):
        population = sorted(population, key=lambda individual: individual.objectives[m])
        group = []
        reference_objective_val = population[0].objectives[m]
        for individual in population:
            if individual.objectives[m] == reference_objective_val:
                group.append(individual)
        if len(group) > 1:
            group = sorted(group, key=lambda individual: individual.energy)
        specialists.append(group[0])
    return specialists


def init_controller_context(config_file_path=None, storage_file_path=None, export_file_path=None, param_gen=None,
                            label=None, analyze=None, output_dir=None, **kwargs):
    """

    :param config_file_path: str (path)
    :param storage_file_path: str (path)
    :param export_file_path: str (path)
    :param param_gen: str
    :param label: str
    :param analyze: bool
    :param output_dir: str (dir)
    """
    context = find_context()
    if config_file_path is not None:
        context.config_file_path = config_file_path
    if 'config_file_path' not in context() or context.config_file_path is None or \
            not os.path.isfile(context.config_file_path):
        raise Exception('nested.optimize: config_file_path specifying required optimization parameters is missing or '
                        'invalid.')
    config_dict = read_from_yaml(context.config_file_path)
    if 'param_names' not in config_dict or config_dict['param_names'] is None:
        raise Exception('nested.optimize: config_file at path: %s is missing the following required field: %s' %
                        (context.config_file_path, 'param_names'))
    else:
        context.param_names = config_dict['param_names']
    if 'default_params' not in config_dict or config_dict['default_params'] is None:
        context.default_params = {}
    else:
        context.default_params = config_dict['default_params']
    if 'bounds' not in config_dict or config_dict['bounds'] is None:
        raise Exception('nested.optimize: config_file at path: %s is missing the following required field: %s' %
                        (context.config_file_path, 'bounds'))
    for param in context.default_params:
        config_dict['bounds'][param] = (context.default_params[param], context.default_params[param])
    context.bounds = [config_dict['bounds'][key] for key in context.param_names]
    if 'rel_bounds' not in config_dict or config_dict['rel_bounds'] is None:
        context.rel_bounds = None
    else:
        context.rel_bounds = config_dict['rel_bounds']

    missing_config = []
    if 'feature_names' not in config_dict or config_dict['feature_names'] is None:
        missing_config.append('feature_names')
    else:
        context.feature_names = config_dict['feature_names']
    if 'objective_names' not in config_dict or config_dict['objective_names'] is None:
        missing_config.append('objective_names')
    else:
        context.objective_names = config_dict['objective_names']
    if 'target_val' in config_dict:
        context.target_val = config_dict['target_val']
    else:
        context.target_val = None
    if 'target_range' in config_dict:
        context.target_range = config_dict['target_range']
    else:
        context.target_range = None
    if 'optimization_title' in config_dict:
        if config_dict['optimization_title'] is None:
            context.optimization_title = ''
        else:
            context.optimization_title = config_dict['optimization_title']
    if 'kwargs' in config_dict and config_dict['kwargs'] is not None:
        context.kwargs = config_dict['kwargs']  # Extra arguments to be passed to imported sources
    else:
        context.kwargs = {}
    context.kwargs.update(kwargs)
    context.update(context.kwargs)

    if 'x0' not in config_dict or config_dict['x0'] is None:
        context.x0 = None
    else:
        context.x0 = config_dict['x0']
    if 'param_file_path' not in context() and 'param_file_path' in config_dict:
        context.param_file_path = config_dict['param_file_path']
    if 'x0_key' not in context() and 'x0_key' in config_dict:
        context.x0_key = config_dict['x0_key']
    if 'param_file_path' in context() and context.param_file_path is not None:
        if not os.path.isfile(context.param_file_path):
            raise Exception('nested.optimize: invalid param_file_path: %s' % context.param_file_path)
        if 'x0_key' in context() and context.x0_key is not None:
            model_param_dict = read_from_yaml(context.param_file_path)
            if int(context.x0_key) in model_param_dict:
                context.x0_key = int(context.x0_key)
            elif str(context.x0_key) in model_param_dict:
                context.x0_key = str(context.x0_key)
            else:
                raise RuntimeError('nested.optimize: provided x0_key: %s not found in param_file_path: %s' %
                                   (str(context.x0_key), context.param_file_path))
            context.x0 = model_param_dict[context.x0_key]
            if context.disp:
                print('nested.optimize: loaded starting params from param_file_path: %s with x0_key: %s' %
                      (context.param_file_path, context.x0_key))
                sys.stdout.flush()
    if context.x0 is None:
        context.x0_dict = None
        context.x0_array = None
    else:
        context.x0_dict = context.x0
        for param_name in context.default_params:
            context.x0_dict[param_name] = context.default_params[param_name]
        context.x0_array = param_dict_to_array(context.x0_dict, context.param_names)

    if 'update_context' not in config_dict or config_dict['update_context'] is None:
        context.update_context_list = []
    else:
        context.update_context_list = config_dict['update_context']
    if 'get_features_stages' not in config_dict or config_dict['get_features_stages'] is None:
        missing_config.append('get_features_stages')
    else:
        context.stages = config_dict['get_features_stages']
    if 'get_objectives' not in config_dict or config_dict['get_objectives'] is None:
        missing_config.append('get_objectives')
    else:
        context.get_objectives_dict = config_dict['get_objectives']
    if missing_config:
        raise Exception('nested.optimize: config_file at path: %s is missing the following required fields: %s' %
                        (context.config_file_path, ', '.join(str(field) for field in missing_config)))

    if label is not None:
        context.label = label
    if 'label' not in context() or context.label is None:
        context.label = ''
    else:
        context.label = '_' + context.label
    if param_gen is not None:
        context.param_gen = param_gen
    context.ParamGenClassName = context.param_gen
    # ParamGenClass points to the parameter generator class, while ParamGenClassName points to its name as a string
    if context.ParamGenClassName not in globals():
        raise Exception('nested.optimize: %s has not been imported, or is not a valid class of parameter '
                        'generator.' % context.ParamGenClassName)
    context.ParamGenClass = globals()[context.ParamGenClassName]
    if output_dir is not None:
        context.output_dir = output_dir
    if 'output_dir' not in context():
        context.output_dir = None
    if context.output_dir is None:
        output_dir_str = ''
    else:
        output_dir_str = context.output_dir + '/'
    if storage_file_path is not None:
        context.storage_file_path = storage_file_path
    if 'storage_file_path' not in context() or context.storage_file_path is None:
        context.storage_file_path = '%s%s_%s%s_%s_optimization_history.hdf5' % \
                                    (output_dir_str, datetime.datetime.today().strftime('%Y%m%d_%H%M'),
                                     context.optimization_title, context.label, context.ParamGenClassName)
    if export_file_path is not None:
        context.export_file_path = export_file_path
    if 'export_file_path' not in context() or context.export_file_path is None:
        context.export_file_path = '%s%s_%s%s_%s_optimization_exported_output.hdf5' % \
                                   (output_dir_str, datetime.datetime.today().strftime('%Y%m%d_%H%M'),
                                    context.optimization_title, context.label, context.ParamGenClassName)

    context.sources = set([elem[0] for elem in context.update_context_list] + list(context.get_objectives_dict.keys()) +
                          [stage['source'] for stage in context.stages if 'source' in stage])
    context.reset_worker_funcs = []
    context.shutdown_worker_funcs = []
    for source in context.sources:
        m = importlib.import_module(source)
        m_context_name = find_context_name(source)
        setattr(m, m_context_name, context)
        if hasattr(m, 'reset_worker'):
            reset_func = getattr(m, 'reset_worker')
            if not isinstance(reset_func, collections.Callable):
                raise Exception('nested.optimize: reset_worker for source: %s is not a callable function.' % source)
            context.reset_worker_funcs.append(reset_func)
        if hasattr(m, 'shutdown_worker'):
            shutdown_func = getattr(m, 'shutdown_worker')
            if not isinstance(shutdown_func, collections.Callable):
                raise Exception('nested.optimize: shutdown_worker for source: %s is not a callable function.' % source)
            context.shutdown_worker_funcs.append(shutdown_func)

    context.update_context_funcs = []
    for source, func_name in context.update_context_list:
        module = sys.modules[source]
        func = getattr(module, func_name)
        if not isinstance(func, collections.Callable):
            raise Exception('nested.optimize: update_context: %s for source: %s is not a callable function.'
                            % (func_name, source))
        context.update_context_funcs.append(func)
    context.group_sizes = []
    for stage in context.stages:
        source = stage['source']
        module = sys.modules[source]
        if 'group_size' in stage and stage['group_size'] is not None:
            context.group_sizes.append(stage['group_size'])
        else:
            context.group_sizes.append(1)
        if 'get_args_static' in stage and stage['get_args_static'] is not None:
            func_name = stage['get_args_static']
            func = getattr(module, func_name)
            if not isinstance(func, collections.Callable):
                raise Exception('nested.optimize: get_args_static: %s for source: %s is not a callable function.'
                                % (func_name, source))
            stage['get_args_static_func'] = func
        elif 'get_args_dynamic' in stage and stage['get_args_dynamic'] is not None:
            func_name = stage['get_args_dynamic']
            func = getattr(module, func_name)
            if not isinstance(func, collections.Callable):
                raise Exception('nested.optimize: get_args_dynamic: %s for source: %s is not a callable function.'
                                % (func_name, source))
            stage['get_args_dynamic_func'] = func
        if 'compute_features' in stage and stage['compute_features'] is not None:
            func_name = stage['compute_features']
            func = getattr(module, func_name)
            if not isinstance(func, collections.Callable):
                raise Exception('nested.optimize: compute_features: %s for source: %s is not a callable function.'
                                % (func_name, source))
            stage['compute_features_func'] = func
        elif 'compute_features_shared' in stage and stage['compute_features_shared'] is not None:
            func_name = stage['compute_features_shared']
            func = getattr(module, func_name)
            if not isinstance(func, collections.Callable):
                raise Exception('nested.optimize: compute_features_shared: %s for source: %s is not a callable '
                                'function.' % (func_name, source))
            stage['compute_features_shared_func'] = func
        if 'filter_features' in stage and stage['filter_features'] is not None:
            func_name = stage['filter_features']
            func = getattr(module, func_name)
            if not isinstance(func, collections.Callable):
                raise Exception('nested.optimize: filter_features: %s for source: %s is not a callable function.'
                                % (func_name, source))
            stage['filter_features_func'] = func
        if 'synchronize' in stage and stage['synchronize'] is not None:
            func_name = stage['synchronize']
            func = getattr(module, func_name)
            if not isinstance(func, collections.Callable):
                raise Exception('nested.optimize: synchronize: %s for source: %s is not a callable function.'
                                % (func_name, source))
            stage['synchronize_func'] = func
    context.get_objectives_funcs = []
    for source, func_name in viewitems(context.get_objectives_dict):
        module = sys.modules[source]
        func = getattr(module, func_name)
        if not isinstance(func, collections.Callable):
            raise Exception('nested.optimize: get_objectives: %s for source: %s is not a callable function.'
                            % (func_name, source))
        context.get_objectives_funcs.append(func)
    if analyze is not None:
        context.analyze = analyze
    if 'analyze' in context() and context.analyze:
        context.pop_size = 1


def init_worker_contexts(sources, update_context_funcs, param_names, default_params, feature_names, objective_names,
                         target_val, target_range, export_file_path, output_dir, disp, optimization_title=None,
                         label=None, **kwargs):
    """

    :param sources: set of str (source names)
    :param update_context_funcs: list of callable
    :param param_names: list of str
    :param default_params: dict
    :param feature_names: list of str
    :param objective_names: list of str
    :param target_val: dict
    :param target_range: dict
    :param export_file_path: str (path)
    :param output_dir: str (dir path)
    :param disp: bool
    :param optimization_title: str
    :param label: str
    """
    context = find_context()

    if label is not None:
        context.label = label
    if 'label' not in context() or context.label is None:
        label = ''
    else:
        label = '_' + context.label

    if output_dir is not None:
        context.output_dir = output_dir
    if 'output_dir' not in context():
        context.output_dir = None
    if context.output_dir is None:
        output_dir_str = ''
    else:
        output_dir_str = context.output_dir + '/'
    temp_output_path = '%snested_optimize_temp_output_%s%s_pid%i_uuid%i.hdf5' % \
                       (output_dir_str, datetime.datetime.today().strftime('%Y%m%d_%H%M'), label, os.getpid(),
                        uuid.uuid1())
    context.update(locals())
    context.update(kwargs)
    if 'interface' in context():
        if hasattr(context.interface, 'comm'):
            context.comm = context.interface.comm
        if hasattr(context.interface, 'worker_comm'):
            context.worker_comm = context.interface.worker_comm
        if hasattr(context.interface, 'global_comm'):
            context.global_comm = context.interface.global_comm
        if hasattr(context.interface, 'num_workers'):
            context.num_workers = context.interface.num_workers
    if 'comm' not in context():
        try:
            from mpi4py import MPI
            context.comm = MPI.COMM_WORLD
        except Exception:
            pass
    for source in sources:
        m = importlib.import_module(source)
        m_context_name = find_context_name(source)
        setattr(m, m_context_name, context)
        if hasattr(m, 'config_worker'):
            config_func = getattr(m, 'config_worker')
            if not isinstance(config_func, collections.Callable):
                raise Exception('nested.optimize: init_worker_contexts: source: %s; problem executing config_worker' %
                                source)
            config_func()
    sys.stdout.flush()


def config_optimize_interactive(source_file_name, config_file_path=None, output_dir=None, export=False,
                                export_file_path=None, label=None, disp=True, interface=None, **kwargs):
    """
    nested.optimize is meant to be executed as a module, and refers to a config_file to import required submodules and
    create a workflow for optimization. During development of submodules, it is useful to be able to execute a submodule
    as a standalone script (as '__main__'). config_optimize_interactive allows a single process to properly parse the
    config_file and initialize a Context for testing purposes.
    :param source_file_name: str (filename of calling module)
    :param config_file_path: str (.yaml file path)
    :param output_dir: str (dir path)
    :param export: bool
    :param export_file_path: str (.hdf5 file path)
    :param label: str
    :param disp: bool
    :param interface: :class: 'IpypInterface', 'MPIFuturesInterface', 'ParallelContextInterface', or 'SerialInterface'
    """
    is_controller = False
    configured = False
    if interface is not None:
        is_controller = True
        interface.apply(config_optimize_interactive, source_file_name=source_file_name,
                        config_file_path=config_file_path, output_dir=output_dir, export=export,
                        export_file_path=export_file_path, label=label, disp=disp, **kwargs)
        if interface.controller_is_worker:
            configured = True

    context = find_context()
    if config_file_path is not None:
        context.config_file_path = config_file_path
    if 'config_file_path' not in context() or context.config_file_path is None or \
            not os.path.isfile(context.config_file_path):
        raise Exception('nested.optimize: config_file_path specifying required parameters is missing or invalid.')
    config_dict = read_from_yaml(context.config_file_path)
    local_source = os.path.basename(source_file_name).split('.')[0]
    m = sys.modules['__main__']

    if not configured:
        if 'param_names' not in config_dict or config_dict['param_names'] is None:
            raise Exception('nested.optimize: config_file at path: %s is missing the following required field: %s' %
                            (context.config_file_path, 'param_names'))
        else:
            context.param_names = config_dict['param_names']
        if 'default_params' not in config_dict or config_dict['default_params'] is None:
            context.default_params = {}
        else:
            context.default_params = config_dict['default_params']
        if 'bounds' not in config_dict or config_dict['bounds'] is None:
            raise Exception('nested.optimize: config_file at path: %s is missing the following required field: %s' %
                            (context.config_file_path, 'bounds'))
        for param in context.default_params:
            config_dict['bounds'][param] = (context.default_params[param], context.default_params[param])
        context.bounds = [config_dict['bounds'][key] for key in context.param_names]
        if 'rel_bounds' not in config_dict or config_dict['rel_bounds'] is None:
            context.rel_bounds = None
        else:
            context.rel_bounds = config_dict['rel_bounds']

        missing_config = []
        if 'feature_names' not in config_dict or config_dict['feature_names'] is None:
            missing_config.append('feature_names')
        else:
            context.feature_names = config_dict['feature_names']
        if 'objective_names' not in config_dict or config_dict['objective_names'] is None:
            missing_config.append('objective_names')
        else:
            context.objective_names = config_dict['objective_names']
        if 'target_val' in config_dict:
            context.target_val = config_dict['target_val']
        else:
            context.target_val = None
        if 'target_range' in config_dict:
            context.target_range = config_dict['target_range']
        else:
            context.target_range = None
        if 'optimization_title' in config_dict:
            if config_dict['optimization_title'] is None:
                context.optimization_title = ''
            else:
                context.optimization_title = config_dict['optimization_title']
        if 'kwargs' in config_dict and config_dict['kwargs'] is not None:
            context.kwargs = config_dict['kwargs']  # Extra arguments to be passed to imported sources
        else:
            context.kwargs = {}
        context.kwargs.update(kwargs)
        context.update(context.kwargs)

        if 'update_context' not in config_dict or config_dict['update_context'] is None:
            context.update_context_list = []
        else:
            context.update_context_list = config_dict['update_context']
        if 'get_features_stages' not in config_dict or config_dict['get_features_stages'] is None:
            missing_config.append('get_features_stages')
        else:
            context.stages = config_dict['get_features_stages']
        if 'get_objectives' not in config_dict or config_dict['get_objectives'] is None:
            missing_config.append('get_objectives')
        else:
            context.get_objectives_dict = config_dict['get_objectives']
        if missing_config:
            raise Exception('nested.optimize: config_file at path: %s is missing the following required fields: %s' %
                            (context.config_file_path, ', '.join(str(field) for field in missing_config)))

        if label is not None:
            context.label = label
        if 'label' not in context() or context.label is None:
            label = ''
        else:
            label = '_' + context.label

        if output_dir is not None:
            context.output_dir = output_dir
        if 'output_dir' not in context():
            context.output_dir = None
        if context.output_dir is None:
            output_dir_str = ''
        else:
            output_dir_str = context.output_dir + '/'

        if 'temp_output_path' not in context() or context.temp_output_path is None:
            context.temp_output_path = '%s%s_pid%i_uuid%i_%s%s_temp_output.hdf5' % \
                                       (output_dir_str, datetime.datetime.today().strftime('%Y%m%d_%H%M'), os.getpid(),
                                        uuid.uuid1(), context.optimization_title, label)
        context.export = export
        if export_file_path is not None:
            context.export_file_path = export_file_path
        if 'export_file_path' not in context() or context.export_file_path is None:
            context.export_file_path = '%s%s_%s%s_interactive_exported_output.hdf5' % \
                                       (output_dir_str, datetime.datetime.today().strftime('%Y%m%d_%H%M'),
                                        context.optimization_title, label)
        context.disp = disp

        context.update_context_funcs = []
        for source, func_name in context.update_context_list:
            if source == local_source:
                try:
                    func = getattr(m, func_name)
                    if not isinstance(func, collections.Callable):
                        raise Exception('nested.optimize: update_context function: %s not callable' % func_name)
                    context.update_context_funcs.append(func)
                except Exception:
                    raise ImportError('nested.optimize: update_context function: %s not found' % func_name)
        context.sources = [local_source]

        if 'interface' in context():
            if hasattr(context.interface, 'comm'):
                context.comm = context.interface.comm
            if hasattr(context.interface, 'worker_comm'):
                context.worker_comm = context.interface.worker_comm
            if hasattr(context.interface, 'global_comm'):
                context.global_comm = context.interface.global_comm
            if hasattr(context.interface, 'num_workers'):
                context.num_workers = context.interface.num_workers
        if 'comm' not in context():
            try:
                from mpi4py import MPI
                context.comm = MPI.COMM_WORLD
            except Exception:
                print('ImportWarning: nested.optimize: source: %s; config_optimize_interactive: problem importing '
                      'from mpi4py' % local_source)
        if 'num_workers' not in context():
            context.num_workers = 1
        if not is_controller and hasattr(m, 'config_worker'):
            config_func = getattr(m, 'config_worker')
            if not isinstance(config_func, collections.Callable):
                raise Exception('nested.parallel: source: %s; config_optimize_interactive: problem executing '
                                'config_worker' % local_source)
            config_func()
            # update_source_contexts(context.x0_array, context)

    if is_controller:
        if 'x0' not in config_dict or config_dict['x0'] is None:
            context.x0 = None
        else:
            context.x0 = config_dict['x0']
        if 'param_file_path' not in context() and 'param_file_path' in config_dict:
            context.param_file_path = config_dict['param_file_path']
        if 'x0_key' not in context() and 'x0_key' in config_dict:
            context.x0_key = config_dict['x0_key']
        if 'param_file_path' in context() and context.param_file_path is not None:
            if not os.path.isfile(context.param_file_path):
                raise Exception('nested.optimize: invalid param_file_path: %s' % context.param_file_path)
            if 'x0_key' in context() and context.x0_key is not None:
                model_param_dict = read_from_yaml(context.param_file_path)
                if int(context.x0_key) in model_param_dict:
                    context.x0_key = int(context.x0_key)
                elif str(context.x0_key) in model_param_dict:
                    context.x0_key = str(context.x0_key)
                else:
                    raise RuntimeError('nested.optimize: provided x0_key: %s not found in param_file_path: %s' %
                                       (context.x0_key, context.param_file_path))
                context.x0 = model_param_dict[context.x0_key]
                if disp:
                    print('nested.optimize: loaded starting params from param_file_path: %s with x0_key: %s' %
                          (context.param_file_path, context.x0_key))
                    sys.stdout.flush()
        if context.x0 is None:
            context.x0_dict = None
            context.x0_array = None
        else:
            context.x0_dict = context.x0
            for param_name in context.default_params:
                context.x0_dict[param_name] = context.default_params[param_name]
            context.x0_array = param_dict_to_array(context.x0_dict, context.param_names)
        context.rel_bounds_handler = RelativeBoundedStep(context.x0_array, context.param_names, context.bounds,
                                                         context.rel_bounds)

        if hasattr(m, 'config_controller'):
            config_func = getattr(m, 'config_controller')
            if not isinstance(config_func, collections.Callable):
                raise Exception('nested.parallel: source: %s; config_optimize_interactive: problem executing '
                                'config_controller' % local_source)
            config_func()


def config_parallel_interface(source_file_name, config_file_path=None, output_dir=None, export=False,
                              export_file_path=None, label=None, disp=True, interface=None, **kwargs):
    """
    nested.parallel is used for parallel map operations. This method imports optional parameters from a config_file and
    initializes a Context object on each worker.
    :param source_file_name: str (filename of calling module)
    :param config_file_path: str (.yaml file path)
    :param output_dir: str (dir path)
    :param export: bool
    :param export_file_path: str (.hdf5 file path)
    :param label: str
    :param disp: bool
    :param interface: :class: 'IpypInterface', 'MPIFuturesInterface', 'ParallelContextInterface', or 'SerialInterface'
    """
    is_controller = False
    configured = False
    if interface is not None:
        is_controller = True
        interface.apply(config_parallel_interface, source_file_name=source_file_name,
                        config_file_path=config_file_path, output_dir=output_dir, export=export,
                        export_file_path=export_file_path, label=label, disp=disp, **kwargs)
        if interface.controller_is_worker:
            configured = True

    context = find_context()
    if config_file_path is not None:
        context.config_file_path = config_file_path
    if 'config_file_path' in context() and context.config_file_path is not None:
        if not os.path.isfile(context.config_file_path):
            raise Exception('nested.parallel: invalid (optional) config_file_path: %s' % context.config_file_path)
        else:
            config_dict = read_from_yaml(context.config_file_path)
    else:
        config_dict = {}
    context.update(config_dict)
    local_source = os.path.basename(source_file_name).split('.')[0]
    m = sys.modules['__main__']

    if not configured:
        if 'kwargs' in config_dict and config_dict['kwargs'] is not None:
            context.kwargs = config_dict['kwargs']  # Extra arguments to be passed to imported sources
        else:
            context.kwargs = {}
        context.kwargs.update(kwargs)
        context.update(context.kwargs)

        if label is not None:
            context.label = label
        if 'label' not in context() or context.label is None:
            context.label = ''
        else:
            context.label = '_' + context.label

        if output_dir is not None:
            context.output_dir = output_dir
        if 'output_dir' not in context():
            context.output_dir = None
        if context.output_dir is None:
            output_dir_str = ''
        else:
            output_dir_str = context.output_dir + '/'

        if 'temp_output_path' not in context() or context.temp_output_path is None:
            context.temp_output_path = '%s%s_pid%i_uuid%i%s_temp_output.hdf5' % \
                                       (output_dir_str, datetime.datetime.today().strftime('%Y%m%d_%H%M'), os.getpid(),
                                        uuid.uuid1(), context.label)
        context.export = export
        if export_file_path is not None:
            context.export_file_path = export_file_path
        if 'export_file_path' not in context() or context.export_file_path is None:
            context.export_file_path = '%s%s%s_exported_output.hdf5' % \
                                       (output_dir_str, datetime.datetime.today().strftime('%Y%m%d_%H%M'),
                                        context.label)
        context.disp = disp

        context.sources = [local_source]

        if 'comm' not in context():
            try:
                from mpi4py import MPI
                context.comm = MPI.COMM_WORLD
            except Exception:
                print('ImportWarning: nested.parallel: source: %s; config_parallel_interface: problem importing from ' \
                      'mpi4py' % local_source)

        if not is_controller and hasattr(m, 'config_worker'):
            config_func = getattr(m, 'config_worker')
            if not isinstance(config_func, collections.Callable):
                raise Exception('nested.parallel: source: %s; config_parallel_interface: problem executing '
                                'config_worker' % local_source)
            config_func()

    if is_controller:
        if hasattr(m, 'config_controller'):
            config_func = getattr(m, 'config_controller')
            if not isinstance(config_func, collections.Callable):
                raise Exception('nested.parallel: source: %s; config_parallel_interface: problem executing '
                                'config_controller' % local_source)
            config_func()


def collect_and_merge_temp_output(interface, export_file_path, verbose=False):
    """

    :param interface: :class: 'IpypInterface', 'MPIFuturesInterface', 'ParallelContextInterface', or 'SerialInterface'
    :param export_file_path: str (path)
    :param verbose: bool
    """
    temp_output_path_list = [temp_output_path for temp_output_path in interface.get('context.temp_output_path')
                             if os.path.isfile(temp_output_path)]
    if len(temp_output_path_list) > 0:
        merge_exported_data(temp_output_path_list, export_file_path, verbose=verbose)
        for temp_output_path in temp_output_path_list:
            os.remove(temp_output_path)


def merge_exported_data(file_path_list, new_file_path=None, verbose=True):
    """
    Each nested.optimize worker can export data intermediates to its own unique .hdf5 file (temp_output_path). Then the
    master process collects and merges these files into a single file (export_file_path). To avoid redundancy, this
    method only copies the top-level group 'shared_context' once. Then, the content of any other top-level groups
    are copied recursively. If a group attribute 'enumerated' exists and is True, this method expects data to be nested
    in groups enumerated with str(int) as keys. These data structures will be re-enumerated during the merge. Otherwise,
    groups containing nested data are expected to be labeled with unique keys, and nested structures are only copied
    once.
    :param file_path_list: list of str (paths)
    :param new_file_path: str (path)
    :return str (path)
    """
    if new_file_path is None:
        new_file_path = 'merged_exported_data_%s_%i.hdf5' % \
                        (datetime.datetime.today().strftime('%m%d%Y%H%M'), os.getpid())
    if not len(file_path_list) > 0:
        if verbose:
            print('merge_exported_data: no data exported; empty file_path_list')
            sys.stdout.flush()
        return None
    enum = 0
    with h5py.File(new_file_path, 'a') as new_f:
        for old_file_path in file_path_list:
            with h5py.File(old_file_path, 'r') as old_f:
                for group in old_f:
                    if group == 'shared_context':
                        if group not in new_f:
                            new_f.copy(old_f[group], new_f)
                    else:
                        if 'enumerated' in old_f[group].attrs and old_f[group].attrs['enumerated']:
                            enumerated = True
                        else:
                            enumerated = False
                        if group not in new_f:
                            new_f.create_group(group)
                            target = new_f[group]
                            for key, val in viewitems(old_f[group].attrs):
                                target.attrs[key] = val
                        else:
                            target = new_f[group]
                        target.attrs['enumerated'] = enumerated

                        if enumerated:
                            if verbose:
                                print('enumerated', group, old_f[group], target)
                            for source in viewvalues(old_f[group]):
                                target.copy(source, target, name=str(enum))
                                enum += 1
                        else:
                            if verbose:
                                print('not enumerated', group, old_f[group], target)
                            h5_nested_copy(old_f[group], target)
    if verbose:
        print('merge_exported_data: exported to file_path: %s' % new_file_path)
        sys.stdout.flush()
    return new_file_path


def h5_nested_copy(source, target):
    """

    :param source: :class: in ['h5py.File', 'h5py.Group', 'h5py.Dataset']
    :param target: :class: in ['h5py.File', 'h5py.Group']
    """
    if isinstance(source, h5py.Dataset):
        try:
            target.copy(source, target)
        except (IOError, AttributeError):
            pass
        return
    else:
        for key, val in viewitems(source):
            if key in target:
                h5_nested_copy(val, target[key])
            else:
                target.copy(val, target, name=key)


def update_source_contexts(x, local_context=None):
    """

    :param x: array
    :param local_context: :class:'Context'
    """
    if local_context is None:
        local_context = find_context()
    if hasattr(local_context, 'update_context_funcs'):
        local_context.x_array = x
        for update_func in local_context.update_context_funcs:
            update_func(x, local_context)<|MERGE_RESOLUTION|>--- conflicted
+++ resolved
@@ -1667,7 +1667,6 @@
 
 
 class Sobol(Pregenerated):
-<<<<<<< HEAD
     def __init__(self, param_names, feature_names, objective_names, bounds, disp, hot_start, storage_file_path, m,
                  evaluate=None, select=None, survival_rate=.2, fitness_range=2, pop_size=50, normalize='global',
                  specialists_survive=True, **kwargs):
@@ -1712,181 +1711,6 @@
         if hot_start and storage_empty:
             raise RuntimeError("Sobol: the storage file %s is empty, yet the hot start flag was provided. Are you "
                                "sure you provided the full path?" % storage_file_path)
-
-        if storage_empty:
-            try:
-                int(m)
-            except ValueError:
-                raise ValueError("Sobol: m must be an integer.")
-            # maximize n such that n *(2d + 2) <= m
-            self.n = int(int(m) / (2 * len(param_names) + 2))
-            self.storage = self.generate_sobol_seq()
-            self.storage.count = 0
-            self.population = []
-            self.survivors = []
-            self.specialists = []
-            self.min_objectives = []
-            self.max_objectives = []
-            self.count = []
-            self.objectives_stored = False
-            self.pop_size = len(self.storage.history[0])
-        else:
-            self.storage = PopulationStorage(file_path=storage_file_path)
-            self.population = self.storage.history[-1]
-            self.survivors = self.storage.survivors[-1]
-            self.specialists = self.storage.specialists[-1]
-            self.min_objectives = self.storage.min_objectives[-1]
-            self.max_objectives = self.storage.max_objectives[-1]
-            self.count = self.storage.count
-            self.objectives_stored = True
-            self.pop_size = pop_size
-            self.n = self.compute_n()
-
-        self.candidates = self.storage.pregenerated_params
-        self.num_points = len(self.candidates)
-        self.offset = self.find_offset()
-        self.num_iter = self.get_num_iter()  # special case: sobol_analysis() is called in
-        if self.num_iter == 0: self.sobol_analysis()  # update_population() which is never called if num_iter = 0
-        print("Sobol: the total number of points is %i. n is %i." % (self.num_points, self.n))
-        sys.stdout.flush()
-        self.prev_survivors = []
-        self.prev_specialists = []
-
-    def update_population(self, features, objectives):
-        """
-        finds matching individuals in PopulationStorage object modifies them.
-        also modifies hdf5 file containing the PS object
-        """
-        Pregenerated.update_population(self, features, objectives)
-        if self.curr_iter == self.num_iter - 1:
-            print("Sobol: performing sensitivity analysis...")
-            sys.stdout.flush()
-            self.sobol_analysis()
-
-    def generate_sobol_seq(self):
-        """
-        uniform sampling with some randomness/jitter. generates n * (2d + 2) sets of parameter values, d being
-            the number of parameters
-        """
-        from SALib.sample import saltelli
-        from nested.lsa import convert_param_matrix_to_storage
-
-        problem = {
-            'num_vars': len(self.param_names),
-            'names': self.param_names,
-            'bounds': self.bounds,
-        }
-        param_values = saltelli.sample(problem, self.n)
-        storage = convert_param_matrix_to_storage(param_values, self.param_names, self.feature_names,
-                                                  self.objective_names, self.storage_file_path)
-        return storage
-
-    def sobol_analysis(self):
-        from SALib.analyze import sobol
-        from nested.lsa import pop_to_matrix, SobolPlot
-
-        problem = {
-            'num_vars': len(self.param_names),
-            'names': self.param_names,
-            'bounds': self.bounds,
-        }
-
-        for output_names in [self.feature_names, self.objective_names]:
-            txt_path = 'data/{}{}{}{}{}{}_sobol_analysis.txt'.format(*time.localtime())
-            total_effects = np.zeros((len(self.param_names), len(output_names)))
-            total_effects_conf = np.zeros((len(self.param_names), len(output_names)))
-            first_order = np.zeros((len(self.param_names), len(output_names)))
-            first_order_conf = np.zeros((len(self.param_names), len(output_names)))
-            second_order = {}
-            second_order_conf = {}
-
-            y_str = 'f' if output_names == self.feature_names else 'o'
-            X, y = pop_to_matrix(self.storage, 'p', y_str, ['p'], ['o'])
-
-            for o in range(y.shape[1]):
-                print("\n---------------Dependent variable {}---------------\n".format(output_names[o]))
-                Si = sobol.analyze(problem, y[:, o], print_to_console=True)
-                total_effects[:, o] = Si['ST']
-                total_effects_conf[:, o] = Si['ST_conf']
-                first_order[:, o] = Si['S1']
-                first_order_conf[:, o] = Si['S1_conf']
-                second_order[output_names[o]] = Si['S2']
-                second_order_conf[output_names[o]] = Si['S2_conf']
-                self.write_sobol_dict_to_txt(txt_path, Si, output_names[o], self.param_names)
-
-            SobolPlot(total_effects, total_effects_conf, first_order, first_order_conf, second_order, second_order_conf,
-                      self.param_names, output_names, err_bars=True)
-
-    def write_sobol_dict_to_txt(self, path, Si, y_name, input_names):
-        """
-        the dict returned from sobol.analyze is organized in a particular way
-        :param path: str
-        :param Si: dict
-        :param y_name: str
-        :param input_names: list of str
-        :return:
-        """
-        with open(path, 'a') as f:
-            f.write("\n---------------Dependent variable %s---------------\n" % y_name)
-            f.write("Parameter S1 S1_conf ST ST_conf\n")
-            for i in range(len(input_names)):
-                f.write("%s %.6f %.6f %.6f %.6f\n"
-                        % (input_names[i], Si['S1'][i], Si['S1_conf'][i], Si['ST'][i], Si['ST_conf'][i]))
-            f.write("\nParameter_1 Parameter_2 S2 S2_conf\n")
-            for i in range(len(input_names) - 1):
-                for j in range(i + 1, len(input_names)):
-                    f.write("%s %s %.6f %.6f\n"
-                            % (input_names[i], input_names[j], Si['S2'][i][j], Si['S2_conf'][i][j]))
-            f.write("\n")
-
-    def compute_n(self):
-        """ if the user already generated a Sobol sequence, n is inferred """
-        return int(len(self.storage.pregenerated_params) / (2 * len(self.param_names) + 2))
-=======
-     def __init__(self, param_names, feature_names, objective_names, bounds, disp, hot_start, storage_file_path, m,
-                  evaluate=None, select=None, survival_rate=.2, fitness_range=2, pop_size=50, normalize='global',
-                  specialists_survive=True, **kwargs):
-         """
-         although there's overlap, the logic for self.storage is different for
-         Sobol than for Pregenerated, hence Pregen's init isn't called
-         """
-         if evaluate is None:
-             self.evaluate = evaluate_population_annealing
-         elif isinstance(evaluate, collections.Callable):
-             self.evaluate = evaluate
-         elif isinstance(evaluate, basestring) and evaluate in globals() and \
-                 isinstance(globals()[evaluate], collections.Callable):
-             self.evaluate = globals()[evaluate]
-         else:
-             raise TypeError("Sobol: evaluate must be callable.")
-         if select is None:
-             self.select = select_survivors_by_rank_and_fitness  # select_survivors_by_rank
-         elif isinstance(select, collections.Callable):
-             self.select = select
-         elif isinstance(select, basestring) and select in globals() and \
-                 isinstance(globals()[select], collections.Callable):
-             self.select = globals()[select]
-         else:
-             raise TypeError("Sobol: select must be callable.")
-
-         self.storage_file_path = storage_file_path
-         self.param_names = param_names
-         self.feature_names = feature_names
-         self.objective_names = objective_names
-         self.hot_start = hot_start
-         self.bounds = bounds
-         self.disp = disp
-         self.specialists_survive = specialists_survive
-         self.survival_rate = survival_rate
-         self.num_survivors = int(survival_rate * pop_size)
-         self.fitness_range = fitness_range
-         self.user_supplied_pop_size = pop_size
-         self.normalize = normalize
-
-         storage_empty = not os.path.isfile(self.storage_file_path)
-         if hot_start and storage_empty:
-             raise RuntimeError("Sobol: the storage file %s is empty, yet the hot start flag was provided. Are you "
-                                "sure you provided the full path?" % storage_file_path)
 
          if storage_empty:
              try:
@@ -1927,102 +1751,96 @@
          self.prev_survivors = []
          self.prev_specialists = []
 
-
-     def update_population(self, features, objectives):
-         """
-         finds matching individuals in PopulationStorage object modifies them.
-         also modifies hdf5 file containing the PS object
-         """
-         Pregenerated.update_population(self, features, objectives)
-         if self.curr_iter == self.num_iter - 1:
-             print("Sobol: performing sensitivity analysis...")
-             sys.stdout.flush()
-             self.sobol_analysis()
-
-
-     def generate_sobol_seq(self):
-         """
-         uniform sampling with some randomness/jitter. generates n * (2d + 2) sets of parameter values, d being
-             the number of parameters
-         """
-         from SALib.sample import saltelli
-         from nested.lsa import convert_param_matrix_to_storage
-
-         problem = {
-             'num_vars': len(self.param_names),
-             'names': self.param_names,
-             'bounds': self.bounds,
-         }
-         param_values = saltelli.sample(problem, self.n)
-         storage = convert_param_matrix_to_storage(param_values, self.param_names, self.feature_names,
-                                                   self.objective_names, self.storage_file_path)
-         return storage
-
-
-     def sobol_analysis(self):
-         from SALib.analyze import sobol
-         from nested.lsa import pop_to_matrix, SobolPlot
-
-         problem = {
-             'num_vars': len(self.param_names),
-             'names': self.param_names,
-             'bounds': self.bounds,
-         }
-
-         for output_names in [self.feature_names, self.objective_names]:
-             txt_path = 'data/{}{}{}{}{}{}_sobol_analysis.txt'.format(*time.localtime())
-             total_effects = np.zeros((len(self.param_names), len(output_names)))
-             total_effects_conf = np.zeros((len(self.param_names), len(output_names)))
-             first_order = np.zeros((len(self.param_names), len(output_names)))
-             first_order_conf = np.zeros((len(self.param_names), len(output_names)))
-             second_order = {}
-             second_order_conf = {}
-
-             y_str = 'f' if output_names == self.feature_names else 'o'
-             X, y = pop_to_matrix(self.storage, 'p', y_str, ['p'], ['o'])
-
-             for o in range(y.shape[1]):
-                 print("\n---------------Dependent variable {}---------------\n".format(output_names[o]))
-                 Si = sobol.analyze(problem, y[:, o], print_to_console=True)
-                 total_effects[:, o] = Si['ST']
-                 total_effects_conf[:, o] = Si['ST_conf']
-                 first_order[:, o] = Si['S1']
-                 first_order_conf[:, o] = Si['S1_conf']
-                 second_order[output_names[o]] = Si['S2']
-                 second_order_conf[output_names[o]] = Si['S2_conf']
-                 self.write_sobol_dict_to_txt(txt_path, Si, output_names[o], self.param_names)
-
-             SobolPlot(total_effects, total_effects_conf, first_order, first_order_conf, second_order, second_order_conf,
-                       self.param_names, output_names, err_bars=True)
-
-
-     def write_sobol_dict_to_txt(self, path, Si, y_name, input_names):
-         """
-         the dict returned from sobol.analyze is organized in a particular way
-         :param path: str
-         :param Si: dict
-         :param y_name: str
-         :param input_names: list of str
-         :return:
-         """
-         with open(path, 'a') as f:
-             f.write("\n---------------Dependent variable %s---------------\n" % y_name)
-             f.write("Parameter S1 S1_conf ST ST_conf\n")
-             for i in range(len(input_names)):
-                 f.write("%s %.6f %.6f %.6f %.6f\n"
-                         % (input_names[i], Si['S1'][i], Si['S1_conf'][i], Si['ST'][i], Si['ST_conf'][i]))
-             f.write("\nParameter_1 Parameter_2 S2 S2_conf\n")
-             for i in range(len(input_names) - 1):
-                 for j in range(i + 1, len(input_names)):
-                     f.write("%s %s %.6f %.6f\n"
-                             % (input_names[i], input_names[j], Si['S2'][i][j], Si['S2_conf'][i][j]))
-             f.write("\n")
-
-
-     def compute_n(self):
-         """ if the user already generated a Sobol sequence, n is inferred """
-         return int(len(self.storage.pregenerated_params) / (2 * len(self.param_names) + 2))
->>>>>>> 1cc332c8
+    def update_population(self, features, objectives):
+        """
+        finds matching individuals in PopulationStorage object modifies them.
+        also modifies hdf5 file containing the PS object
+        """
+        Pregenerated.update_population(self, features, objectives)
+        if self.curr_iter == self.num_iter - 1:
+            print("Sobol: performing sensitivity analysis...")
+            sys.stdout.flush()
+            self.sobol_analysis()
+
+    def generate_sobol_seq(self):
+        """
+        uniform sampling with some randomness/jitter. generates n * (2d + 2) sets of parameter values, d being
+            the number of parameters
+        """
+        from SALib.sample import saltelli
+        from nested.lsa import convert_param_matrix_to_storage
+
+        problem = {
+            'num_vars': len(self.param_names),
+            'names': self.param_names,
+            'bounds': self.bounds,
+        }
+        param_values = saltelli.sample(problem, self.n)
+        storage = convert_param_matrix_to_storage(param_values, self.param_names, self.feature_names,
+                                                  self.objective_names, self.storage_file_path)
+        return storage
+
+    def sobol_analysis(self):
+        from SALib.analyze import sobol
+        from nested.lsa import pop_to_matrix, SobolPlot
+
+        problem = {
+            'num_vars': len(self.param_names),
+            'names': self.param_names,
+            'bounds': self.bounds,
+        }
+
+        for output_names in [self.feature_names, self.objective_names]:
+            txt_path = 'data/{}{}{}{}{}{}_sobol_analysis.txt'.format(*time.localtime())
+            total_effects = np.zeros((len(self.param_names), len(output_names)))
+            total_effects_conf = np.zeros((len(self.param_names), len(output_names)))
+            first_order = np.zeros((len(self.param_names), len(output_names)))
+            first_order_conf = np.zeros((len(self.param_names), len(output_names)))
+            second_order = {}
+            second_order_conf = {}
+
+            y_str = 'f' if output_names == self.feature_names else 'o'
+            X, y = pop_to_matrix(self.storage, 'p', y_str, ['p'], ['o'])
+
+            for o in range(y.shape[1]):
+                print("\n---------------Dependent variable {}---------------\n".format(output_names[o]))
+                Si = sobol.analyze(problem, y[:, o], print_to_console=True)
+                total_effects[:, o] = Si['ST']
+                total_effects_conf[:, o] = Si['ST_conf']
+                first_order[:, o] = Si['S1']
+                first_order_conf[:, o] = Si['S1_conf']
+                second_order[output_names[o]] = Si['S2']
+                second_order_conf[output_names[o]] = Si['S2_conf']
+                self.write_sobol_dict_to_txt(txt_path, Si, output_names[o], self.param_names)
+
+            SobolPlot(total_effects, total_effects_conf, first_order, first_order_conf, second_order, second_order_conf,
+                      self.param_names, output_names, err_bars=True)
+
+    def write_sobol_dict_to_txt(self, path, Si, y_name, input_names):
+        """
+        the dict returned from sobol.analyze is organized in a particular way
+        :param path: str
+        :param Si: dict
+        :param y_name: str
+        :param input_names: list of str
+        :return:
+        """
+        with open(path, 'a') as f:
+            f.write("\n---------------Dependent variable %s---------------\n" % y_name)
+            f.write("Parameter S1 S1_conf ST ST_conf\n")
+            for i in range(len(input_names)):
+                f.write("%s %.6f %.6f %.6f %.6f\n"
+                        % (input_names[i], Si['S1'][i], Si['S1_conf'][i], Si['ST'][i], Si['ST_conf'][i]))
+            f.write("\nParameter_1 Parameter_2 S2 S2_conf\n")
+            for i in range(len(input_names) - 1):
+                for j in range(i + 1, len(input_names)):
+                    f.write("%s %s %.6f %.6f\n"
+                            % (input_names[i], input_names[j], Si['S2'][i][j], Si['S2_conf'][i][j]))
+            f.write("\n")
+
+    def compute_n(self):
+        """ if the user already generated a Sobol sequence, n is inferred """
+        return int(len(self.storage.pregenerated_params) / (2 * len(self.param_names) + 2))
 
 
 class OptimizationReport(object):
