"""
Library of functions and classes to support nested.optimize
"""
__author__ = 'Aaron D. Milstein and Grace Ng'
from nested.utils import *
from nested.parallel import find_context, find_context_name
import collections
from scipy._lib._util import check_random_state
from copy import deepcopy

import numpy as np
from collections import defaultdict
from sklearn.tree import DecisionTreeRegressor, DecisionTreeClassifier
from sklearn.neighbors import BallTree
from sklearn.decomposition import PCA
from scipy.spatial.distance import cdist
from scipy import stats
import matplotlib.pyplot as plt
import math
import warnings


class Individual(object):
    """

    """

    def __init__(self, x):
        """

        :param x: array
        """
        self.x = np.array(x)
        self.features = None
        self.objectives = None
        self.energy = None
        self.rank = None
        self.distance = None
        self.fitness = None
        self.survivor = False


class PopulationStorage(object):
    """
    Class used to store populations of parameters and objectives during optimization.
    """

    def __init__(self, param_names=None, feature_names=None, objective_names=None, path_length=None, file_path=None):
        """

        :param param_names: list of str
        :param feature_names: list of str
        :param objective_names: list of str
        :param path_length: int
        :param file_path: str (path)
        """
        if file_path is not None:
            if os.path.isfile(file_path):
                self.load(file_path)
            else:
                raise IOError('PopulationStorage: invalid file path: %s' % file_path)
        else:
            if isinstance(param_names, collections.Iterable) and isinstance(feature_names, collections.Iterable) and \
                    isinstance(objective_names, collections.Iterable):
                self.param_names = param_names
                self.feature_names = feature_names
                self.objective_names = objective_names
            else:
                raise TypeError('PopulationStorage: names of params, features, and objectives must be specified as '
                                'lists')
            if type(path_length) == int:
                self.path_length = path_length
            else:
                raise TypeError('PopulationStorage: path_length must be specified as int')
            self.history = []  # a list of populations, each corresponding to one generation
            self.survivors = []  # a list of populations (some may be empty)
            self.failed = []  # a list of populations (some may be empty)
            self.min_objectives = None
            self.max_objectives = None
            # Enable tracking of user-defined attributes through kwargs to 'append'
            self.attributes = {}

    def append(self, population, survivors=None, failed=None, **kwargs):
        """

        :param population: list of :class:'Individual'
        :param survivors: list of :class:'Individual'
        :param failed: list of :class:'Individual'
        :param kwargs: dict of additional param_gen-specific attributes
        """
        if survivors is None:
            survivors = []
        if failed is None:
            failed = []
        self.survivors.append(deepcopy(survivors))
        self.history.append(deepcopy(population))
        self.failed.append(deepcopy(failed))
        self.min_objectives, self.max_objectives = get_objectives_edges(self.history[-1], self.min_objectives,
                                                                        self.max_objectives)
        for key in kwargs:
            if key not in self.attributes:
                self.attributes[key] = []
        for key in self.attributes:
            if key in kwargs:
                self.attributes[key].append(kwargs[key])
            else:
                self.attributes[key].append(None)

    def get_best(self, n=1, iterations=None, offset=None, evaluate=None, modify=False):
        """
        If iterations is specified as an integer q, compute new rankings for the last q iterations, including the set
        of survivors produced penultimate to the qth iteration.
        If 'all' iterations is specified, collapse across all iterations, exclude copies of Individuals that survived
        across iterations, and compute new global rankings.
        Return the n best.
        If modify is True, allow changes to the rankings of Individuals stored in history, otherwise operate on and
        discard copies.
        :param n: int or 'all'
        :param iterations: str or int
        :param offset: int
        :param evaluate: callable
        :param modify: bool
        :return: list of :class:'Individual'
        """
        if iterations is None or not (iterations in ['all', 'last'] or type(iterations) == int):
            iterations = 'last'
            print('PopulationStorage: Defaulting to get_best in last iteration.')
        elif type(iterations) == int and iterations * self.path_length > len(self.history):
            iterations = 'all'
            print('PopulationStorage: Defaulting to get_best across all iterations.')
        if offset is None or not type(offset) == int or offset >= len(self.history):
            offset = len(self.history) - 1
        end = offset + 1
        extra_generations = end % self.path_length
        if iterations == 'all':
            start = 0
        elif iterations == 'last':
            start = end - self.path_length - extra_generations
        else:
            start = end - iterations * self.path_length - extra_generations
        if evaluate is None:
            evaluate = evaluate_population_annealing
        elif isinstance(evaluate, collections.Callable):
            pass
        elif type(evaluate) == str and evaluate in globals() and isinstance(globals()[evaluate], collections.Callable):
            evaluate_name = evaluate
            evaluate = globals()[evaluate_name]
        else:
            raise TypeError('PopulationStorage: evaluate must be callable.')
        if modify:
            group = [individual for population in self.history[start:end] for individual in population]
            if start > 0:
                group.extend([individual for individual in self.survivors[start - 1]])
        else:
            group = [deepcopy(individual) for population in self.history[start:end] for individual in population]
            if start > 0:
                group.extend([deepcopy(individual) for individual in self.survivors[start - 1]])
        evaluate(group, self.min_objectives, self.max_objectives)
        group = sort_by_rank(group)
        if n == 'all':
            return group
        else:
            return group[:n]

    def plot(self, subset=None, show_failed=False):
        """

        :param subset: can be str, list, or dict
            valid categories: 'features', 'objectives', 'parameters'
            valid dict vals: list of str of valid category names
        :param show_failed: bool; whether to show failed models when plotting parameters
        """
        import matplotlib.pyplot as plt
        from matplotlib.pyplot import cm
        import matplotlib as mpl
        from matplotlib.lines import Line2D
        from mpl_toolkits.axes_grid1 import make_axes_locatable
        mpl.rcParams['svg.fonttype'] = 'none'
        mpl.rcParams['text.usetex'] = False
        cmap = cm.rainbow

        default_categories = {'parameters': self.param_names, 'objectives': self.objective_names,
                              'features': self.feature_names}
        if subset is None:
            categories = default_categories
        elif isinstance(subset, str):
            if subset not in default_categories:
                raise KeyError('PopulationStorage.plot: invalid category provided to subset argument: %s' % subset)
            else:
                categories = {subset: default_categories[subset]}
        elif isinstance(subset, list):
            categories = dict()
            for key in subset:
                if key not in default_categories:
                    raise KeyError('PopulationStorage.plot: invalid category provided to subset argument: %s' % key)
                categories[key] = default_categories[key]
        elif isinstance(subset, dict):
            for key in subset:
                if key not in default_categories:
                    raise KeyError('PopulationStorage.plot: invalid category provided to subset argument: %s' % key)
                if not isinstance(subset[key], list):
                    raise ValueError('PopulationStorage.plot: subset category names must be provided as a list')
                valid_elements = default_categories[key]
                for element in subset[key]:
                    if element not in valid_elements:
                        raise KeyError('PopulationStorage.plot: invalid %s name provided to subset argument: %s' %
                                       (key[:-1], element))
            categories = subset
        else:
            raise ValueError('PopulationStorage.plot: invalid type of subset argument')

        fig, axes = plt.subplots(1, figsize=(6.5, 4.8))
        all_ranks_history = []
        all_fitness_history = []
        survivor_ranks_history = []
        survivor_fitness_history = []
        for j, population in enumerate(self.history):
            if j % self.path_length == 0:
                this_all_ranks_pop = []
                this_all_fitness_pop = []
                this_survivor_ranks_pop = []
                this_survivor_fitness_pop = []
            for indiv in population:
                this_all_ranks_pop.append(indiv.rank)
                this_all_fitness_pop.append(indiv.fitness)
            if (j + 1) % self.path_length == 0:
                all_ranks_history.append(this_all_ranks_pop)
                all_fitness_history.append(this_all_fitness_pop)
                for indiv in self.survivors[j]:
                    this_survivor_ranks_pop.append(indiv.rank)
                    this_survivor_fitness_pop.append(indiv.fitness)
                survivor_ranks_history.append(this_survivor_ranks_pop)
                survivor_fitness_history.append(this_survivor_fitness_pop)

        max_fitness = float(max(np.max(all_fitness_history, axis=0)))
        norm = mpl.colors.Normalize(vmin=-0.5, vmax=max_fitness + 0.5)
        for i in range(len(all_ranks_history)):
            this_colors = list(cmap(np.divide(all_fitness_history[i], max_fitness)))
            axes.scatter(np.ones(len(all_ranks_history[i])) * i, all_ranks_history[i], c=this_colors,
                         alpha=0.2, s=5., linewidth=0)
            this_colors = list(cmap(np.divide(survivor_fitness_history[i], max_fitness)))
            axes.scatter(np.ones(len(survivor_ranks_history[i])) * i, survivor_ranks_history[i], c=this_colors,
                         alpha=0.4, s=10., linewidth=0.5, edgecolor='k')
        axes.set_xlabel('Number of iterations')
        axes.set_ylabel('Model rank')
        axes.set_title('Fitness')
        divider = make_axes_locatable(axes)
        cax = divider.append_axes('right', size='3%', pad=0.1)
        cbar = mpl.colorbar.ColorbarBase(cax, cmap=cm.get_cmap('rainbow', int(max_fitness + 1)), norm=norm,
                                         orientation='vertical')
        cbar.set_label('Fitness', rotation=-90)
        cbar.set_ticks(list(range(int(max_fitness + 1))))
        cbar.ax.get_yaxis().labelpad = 15
        clean_axes(axes)
        fig.show()

        fig, axes = plt.subplots(1, figsize=(7., 4.8))
        all_rel_energy_history = []
        survivor_rel_energy_history = []
        for j, population in enumerate(self.history):
            if j % self.path_length == 0:
                this_all_rel_energy_pop = []
                this_survivor_rel_energy_pop = []
            for indiv in population:
                this_all_rel_energy_pop.append(indiv.energy)
            if (j + 1) % self.path_length == 0:
                all_rel_energy_history.append(this_all_rel_energy_pop)
                for indiv in self.survivors[j]:
                    this_survivor_rel_energy_pop.append(indiv.energy)
                survivor_rel_energy_history.append(this_survivor_rel_energy_pop)

        iterations = list(range(len(all_rel_energy_history)))
        all_rel_energy_mean = np.array([np.mean(all_rel_energy_history[i]) for i in range(len(iterations))])
        all_rel_energy_med = np.array([np.median(all_rel_energy_history[i]) for i in range(len(iterations))])
        all_rel_energy_std = np.array([np.std(all_rel_energy_history[i]) for i in range(len(iterations))])

        for i in iterations:
            axes.scatter(np.ones(len(all_rel_energy_history[i])) * i, all_rel_energy_history[i], c='none',
                         edgecolor='salmon', linewidth=0.5, alpha=0.2, s=5.)
            axes.scatter(np.ones(len(survivor_rel_energy_history[i])) * i, survivor_rel_energy_history[i], c='none',
                         edgecolor='k', linewidth=0.5, alpha=0.4, s=10.)
        axes.plot(iterations, all_rel_energy_med, c='r')
        axes.fill_between(iterations, all_rel_energy_mean - all_rel_energy_std,
                          all_rel_energy_mean + all_rel_energy_std, alpha=0.35, color='salmon')
        legend_elements = [Line2D([0], [0], marker='o', color='salmon', label='All models', markerfacecolor='none',
                                  markersize=5, markeredgewidth=1.5, linewidth=0),
                           Line2D([0], [0], marker='o', color='k', label='Survivors', markerfacecolor='none',
                                  markersize=5, markeredgewidth=1.5, linewidth=0),
                           Line2D([0], [0], color='r', lw=2, label='Median')]
        axes.set_xlabel('Number of iterations')
        axes.set_ylabel('Multi-objective error score')
        axes.set_title('Multi-objective error score')
        axes.legend(handles=legend_elements, loc='center', frameon=False, handlelength=1, bbox_to_anchor=(1.1, 0.5))
        clean_axes(axes)
        fig.subplots_adjust(right=0.8)
        fig.show()

        fig, axes = plt.subplots(1, figsize=(7., 4.8))
        all_abs_energy_history = []
        survivor_abs_energy_history = []
        for j, population in enumerate(self.history):
            if j % self.path_length == 0:
                this_all_abs_energy_pop = []
                this_survivor_abs_energy_pop = []
            for indiv in population:
                this_all_abs_energy_pop.append(np.sum(indiv.objectives))
            if (j + 1) % self.path_length == 0:
                all_abs_energy_history.append(this_all_abs_energy_pop)
                for indiv in self.survivors[j]:
                    this_survivor_abs_energy_pop.append(np.sum(indiv.objectives))
                survivor_abs_energy_history.append(this_survivor_abs_energy_pop)

        iterations = list(range(len(all_abs_energy_history)))
        all_abs_energy_mean = np.array([np.mean(all_abs_energy_history[i]) for i in range(len(iterations))])
        all_abs_energy_med = np.array([np.median(all_abs_energy_history[i]) for i in range(len(iterations))])
        all_abs_energy_std = np.array([np.std(all_abs_energy_history[i]) for i in range(len(iterations))])

        for i in iterations:
            axes.scatter(np.ones(len(all_abs_energy_history[i])) * i, all_abs_energy_history[i], c='none',
                         edgecolor='salmon', linewidth=0.5, alpha=0.2, s=5.)
            axes.scatter(np.ones(len(survivor_abs_energy_history[i])) * i, survivor_abs_energy_history[i], c='none',
                         edgecolor='k', linewidth=0.5, alpha=0.4, s=10.)
        # axes.set_yscale('log')
        axes.plot(iterations, all_abs_energy_med, c='r')
        axes.fill_between(iterations, all_abs_energy_mean - all_abs_energy_std,
                          all_abs_energy_mean + all_abs_energy_std, alpha=0.35, color='salmon')
        legend_elements = [Line2D([0], [0], marker='o', color='salmon', label='All models', markerfacecolor='none',
                                  markersize=5, markeredgewidth=1.5, linewidth=0),
                           Line2D([0], [0], marker='o', color='k', label='Survivors', markerfacecolor='none',
                                  markersize=5, markeredgewidth=1.5, linewidth=0),
                           Line2D([0], [0], color='r', lw=2, label='Median')]
        axes.set_xlabel('Number of iterations')
        # axes.set_ylabel('Total objective error (log scale)')
        axes.set_ylabel('Total objective error')
        axes.set_title('Total objective error')
        axes.legend(handles=legend_elements, loc='center', frameon=False, handlelength=1, bbox_to_anchor=(1.1, 0.5))
        clean_axes(axes)
        fig.subplots_adjust(right=0.8)
        fig.show()

        if 'parameters' in categories:
            name_list = self.param_names.tolist()
            for param_name in categories['parameters']:
                index = name_list.index(param_name)
                fig, axes = plt.subplots(1, figsize=(7., 4.8))
                all_param_history = []
                failed_param_history = []
                survivor_param_history = []
                for j, population in enumerate(self.history):
                    if j % self.path_length == 0:
                        this_all_param_pop = []
                        this_failed_param_pop = []
                        this_survivor_param_pop = []
                    for indiv in population:
                        this_all_param_pop.append(indiv.x[index])
                    if len(self.failed[j]) > 0:
                        for indiv in self.failed[j]:
                            this_failed_param_pop.append(indiv.x[index])
                    if (j + 1) % self.path_length == 0:
                        all_param_history.append(this_all_param_pop)
                        for indiv in self.survivors[j]:
                            this_survivor_param_pop.append(indiv.x[index])
                        survivor_param_history.append(this_survivor_param_pop)
                        failed_param_history.append(this_failed_param_pop)

                iterations = list(range(len(all_param_history)))
                all_param_mean = np.array([np.mean(all_param_history[i]) for i in range(len(iterations))])
                all_param_med = np.array([np.median(all_param_history[i]) for i in range(len(iterations))])
                all_param_std = np.array([np.std(all_param_history[i]) for i in range(len(iterations))])

                for i in iterations:
                    axes.scatter(np.ones(len(all_param_history[i])) * i, all_param_history[i], c='none',
                                 edgecolor='salmon', linewidth=0.5, alpha=0.2, s=5.)
                    if show_failed:
                        axes.scatter(np.ones(len(failed_param_history[i])) * (i + 0.5), failed_param_history[i],
                                     c='grey', linewidth=0, alpha=0.2, s=5.)
                    axes.scatter(np.ones(len(survivor_param_history[i])) * i, survivor_param_history[i], c='none',
                                 edgecolor='k', linewidth=0.5, alpha=0.4, s=10.)
                axes.plot(iterations, all_param_med, c='r')
                axes.fill_between(iterations, all_param_mean - all_param_std,
                                  all_param_mean + all_param_std, alpha=0.35, color='salmon')
                legend_elements = [Line2D([0], [0], marker='o', color='salmon', label='All models',
                                          markerfacecolor='none', markersize=5, markeredgewidth=1.5, linewidth=0)]
                if show_failed:
                    legend_elements.append(Line2D([0], [0], marker='o', color='none', label='Failed models',
                                                  markerfacecolor='grey', markersize=5, markeredgewidth=0, linewidth=0))
                legend_elements.extend([
                    Line2D([0], [0], marker='o', color='k', label='Survivors', markerfacecolor='none',
                           markersize=5, markeredgewidth=1.5, linewidth=0),
                    Line2D([0], [0], color='r', lw=2, label='Median')])
                axes.set_xlabel('Number of iterations')
                axes.set_ylabel('Parameter value')
                axes.set_title('Parameter: %s' % param_name)
                axes.legend(handles=legend_elements, loc='center', frameon=False, handlelength=1,
                            bbox_to_anchor=(1.1, 0.5))
                clean_axes(axes)
                fig.subplots_adjust(right=0.8)
                fig.show()

        if 'features' in categories:
            name_list = self.feature_names.tolist()
            for feature_name in categories['features']:
                index = name_list.index(feature_name)
                fig, axes = plt.subplots(1, figsize=(7., 4.8))
                all_feature_history = []
                survivor_feature_history = []
                for j, population in enumerate(self.history):
                    if j % self.path_length == 0:
                        this_all_feature_pop = []
                        this_survivor_feature_pop = []
                    for indiv in population:
                        this_all_feature_pop.append(indiv.features[index])
                    if (j + 1) % self.path_length == 0:
                        all_feature_history.append(this_all_feature_pop)
                        for indiv in self.survivors[j]:
                            this_survivor_feature_pop.append(indiv.features[index])
                        survivor_feature_history.append(this_survivor_feature_pop)

                iterations = list(range(len(all_feature_history)))
                all_feature_mean = np.array([np.mean(all_feature_history[i]) for i in range(len(iterations))])
                all_feature_med = np.array([np.median(all_feature_history[i]) for i in range(len(iterations))])
                all_feature_std = np.array([np.std(all_feature_history[i]) for i in range(len(iterations))])

                for i in iterations:
                    axes.scatter(np.ones(len(all_feature_history[i])) * i, all_feature_history[i], c='none',
                                 edgecolor='salmon', linewidth=0.5, alpha=0.2, s=5.)
                    axes.scatter(np.ones(len(survivor_feature_history[i])) * i, survivor_feature_history[i],
                                 c='none', edgecolor='k', linewidth=0.5, alpha=0.4, s=10.)
                axes.plot(iterations, all_feature_med, c='r')
                axes.fill_between(iterations, all_feature_mean - all_feature_std,
                                  all_feature_mean + all_feature_std, alpha=0.35, color='salmon')
                legend_elements = [
                    Line2D([0], [0], marker='o', color='salmon', label='All models', markerfacecolor='none',
                           markersize=5, markeredgewidth=1.5, linewidth=0),
                    Line2D([0], [0], marker='o', color='k', label='Survivors', markerfacecolor='none',
                           markersize=5, markeredgewidth=1.5, linewidth=0),
                    Line2D([0], [0], color='r', lw=2, label='Median')]
                axes.set_xlabel('Number of iterations')
                axes.set_ylabel('Feature value')
                axes.set_title('Feature: %s' % feature_name)
                axes.legend(handles=legend_elements, loc='center', frameon=False, handlelength=1,
                            bbox_to_anchor=(1.1, 0.5))
                clean_axes(axes)
                fig.subplots_adjust(right=0.8)
                fig.show()

        if 'objectives' in categories:
            name_list = self.objective_names.tolist()
            for objective_name in categories['objectives']:
                index = name_list.index(objective_name)
                fig, axes = plt.subplots(1, figsize=(7., 4.8))
                all_objective_history = []
                survivor_objective_history = []
                for j, population in enumerate(self.history):
                    if j % self.path_length == 0:
                        this_all_objective_pop = []
                        this_survivor_objective_pop = []
                    for indiv in population:
                        this_all_objective_pop.append(indiv.objectives[index])
                    if (j + 1) % self.path_length == 0:
                        all_objective_history.append(this_all_objective_pop)
                        for indiv in self.survivors[j]:
                            this_survivor_objective_pop.append(indiv.objectives[index])
                        survivor_objective_history.append(this_survivor_objective_pop)

                iterations = list(range(len(all_objective_history)))
                all_objective_mean = np.array([np.mean(all_objective_history[i]) for i in range(len(iterations))])
                all_objective_med = np.array([np.median(all_objective_history[i]) for i in range(len(iterations))])
                all_objective_std = np.array([np.std(all_objective_history[i]) for i in range(len(iterations))])

                for i in iterations:
                    axes.scatter(np.ones(len(all_objective_history[i])) * i, all_objective_history[i], c='none',
                                 edgecolor='salmon', linewidth=0.5, alpha=0.2, s=5.)
                    axes.scatter(np.ones(len(survivor_objective_history[i])) * i, survivor_objective_history[i],
                                 c='none', edgecolor='k', linewidth=0.5, alpha=0.4, s=10.)
                axes.plot(iterations, all_objective_med, c='r')
                axes.fill_between(iterations, all_objective_mean - all_objective_std,
                                  all_objective_mean + all_objective_std, alpha=0.35, color='salmon')
                legend_elements = [
                    Line2D([0], [0], marker='o', color='salmon', label='All models', markerfacecolor='none',
                           markersize=5, markeredgewidth=1.5, linewidth=0),
                    Line2D([0], [0], marker='o', color='k', label='Survivors', markerfacecolor='none',
                           markersize=5, markeredgewidth=1.5, linewidth=0),
                    Line2D([0], [0], color='r', lw=2, label='Median')]
                axes.set_xlabel('Number of iterations')
                # axes.set_yscale('log')
                axes.set_ylabel('Objective error')
                # axes.set_ylabel('Objective error (log scale)')
                axes.set_title('Objective: %s' % objective_name)
                axes.legend(handles=legend_elements, loc='center', frameon=False, handlelength=1,
                            bbox_to_anchor=(1.1, 0.5))
                clean_axes(axes)
                fig.subplots_adjust(right=0.8)
                fig.show()

    def nan2None(self, attr):
        """
        Convert from numpy nan to Python None.
        :param attr: any
        :return: any
        """
        if np.isnan(attr):
            return None
        else:
            return attr

    def None2nan(self, attr):
        """
        Convert from Python None to numpy nan.
        :param attr: any
        :return: any
        """
        if attr is None:
            return np.nan
        else:
            return attr

    def save(self, file_path, n=None):
        """
        Adds data from the most recent n generations to the hdf5 file.
        :param file_path: str
        :param n: str or int
        """
        io = 'w' if n == 'all' else 'a'
        with h5py.File(file_path, io) as f:
            if 'param_names' not in f.attrs:
                f.attrs['param_names'] = np.array(self.param_names, dtype='S')
            if 'feature_names' not in f.attrs:
                f.attrs['feature_names'] = np.array(self.feature_names, dtype='S')
            if 'objective_names' not in f.attrs:
                f.attrs['objective_names'] = np.array(self.objective_names, dtype='S')
            if 'path_length' not in f.attrs:
                f.attrs['path_length'] = self.path_length
            if n is None:
                n = 1
            elif n == 'all':
                n = len(self.history)
            elif not isinstance(n, int):
                n = 1
                print('PopulationStorage: defaulting to exporting last generation to file.')
            gen_index = len(self.history) - n
            j = n
            while n > 0:
                if str(gen_index) in f:
                    print('PopulationStorage: generation %s already exported to file.')
                else:
                    f.create_group(str(gen_index))
                    for key in self.attributes:
                        f[str(gen_index)].attrs[key] = self.attributes[key][gen_index]
                    for group_name, population in zip(['population', 'survivors', 'failed'],
                                                      [self.history[gen_index], self.survivors[gen_index],
                                                       self.failed[gen_index]]):
                        f[str(gen_index)].create_group(group_name)
                        for i, individual in enumerate(population):
                            f[str(gen_index)][group_name].create_group(str(i))
                            if group_name is not 'failed':
                                f[str(gen_index)][group_name][str(i)].attrs['energy'] = self.None2nan(individual.energy)
                                f[str(gen_index)][group_name][str(i)].attrs['rank'] = self.None2nan(individual.rank)
                                f[str(gen_index)][group_name][str(i)].attrs['distance'] = \
                                    self.None2nan(individual.distance)
                                f[str(gen_index)][group_name][str(i)].attrs['fitness'] = \
                                    self.None2nan(individual.fitness)
                                f[str(gen_index)][group_name][str(i)].attrs['survivor'] = \
                                    self.None2nan(individual.survivor)
                                f[str(gen_index)][group_name][str(i)].create_dataset('features',
                                                                                     data=[self.None2nan(val) for val in
                                                                                           individual.features],
                                                                                     compression='gzip')
                                f[str(gen_index)][group_name][str(i)].create_dataset('objectives',
                                                                                     data=[self.None2nan(val) for val in
                                                                                           individual.objectives],
                                                                                     compression='gzip')
                            f[str(gen_index)][group_name][str(i)].create_dataset('x',
                                                                                 data=[self.None2nan(val) for val in
                                                                                       individual.x],
                                                                                 compression='gzip')
                n -= 1
                gen_index += 1
        print('PopulationStorage: saved %i generations (up to generation %i) to file: %s' % (
        j, gen_index - 1, file_path))

    def load(self, file_path):
        """

        :param file_path: str
        """
        if not os.path.isfile(file_path):
            raise IOError('PopulationStorage: invalid file path: %s' % file_path)
        self.history = []  # a list of populations, each corresponding to one generation
        self.survivors = []  # a list of populations (some may be empty)
        self.failed = []  # a list of populations (some may be empty)
        self.min_objectives = None
        self.max_objectives = None
        self.attributes = {}  # a dict containing lists of param_gen-specific attributes
        with h5py.File(file_path, 'r') as f:
            self.param_names = np.array(f.attrs['param_names'], dtype='str')
            self.feature_names = np.array(f.attrs['feature_names'], dtype='str')
            self.objective_names = np.array(f.attrs['objective_names'], dtype='str')
            self.path_length = f.attrs['path_length']
            print('path length type: %s' % type(self.path_length))
            for gen_index in range(len(f)):
                for key, value in viewitems(f[str(gen_index)].attrs):
                    if key not in self.attributes:
                        self.attributes[key] = []
                    self.attributes[key].append(value)
                history, survivors, failed = [], [], []
                for group_name, population in zip(['population', 'survivors', 'failed'], [history, survivors,
                                                                                          failed]):
                    group = f[str(gen_index)][group_name]
                    for i in range(len(group)):
                        ind_data = group[str(i)]
                        individual = Individual(ind_data['x'][:])
                        if group_name is not 'failed':
                            individual.features = ind_data['features'][:]
                            individual.objectives = ind_data['objectives'][:]
                            individual.energy = self.nan2None(ind_data.attrs['energy'])
                            individual.rank = self.nan2None(ind_data.attrs['rank'])
                            individual.distance = self.nan2None(ind_data.attrs['distance'])
                            individual.fitness = self.nan2None(ind_data.attrs['fitness'])
                            individual.survivor = self.nan2None(ind_data.attrs['survivor'])
                        population.append(individual)
                self.min_objectives, self.max_objectives = get_objectives_edges(history, self.min_objectives,
                                                                                self.max_objectives)
                self.history.append(history)
                self.survivors.append(survivors)
                self.failed.append(failed)
        print('PopulationStorage: loaded %i generations from file: %s' % (len(self.history), file_path))


class RelativeBoundedStep(object):
    """
    Step-taking method for use with PopulationAnnealing. Steps each parameter within specified absolute and/or relative
    bounds. Explores the range in log10 space when the range is >= 2 orders of magnitude (except if the range spans
    zero. If bounds are not provided for some parameters, the default is (0.1 * x0, 10. * x0).
    """

    def __init__(self, x0=None, param_names=None, bounds=None, rel_bounds=None, stepsize=0.5, wrap=False, random=None,
                 disp=False, **kwargs):
        """

        :param x0: array
        :param param_names: list
        :param bounds: list of tuple
        :param rel_bounds: list of lists
        :param stepsize: float in [0., 1.]
        :param wrap: bool  # whether or not to wrap around bounds
        :param random: int or :class:'np.random.RandomState'
        :param disp: bool
        """
        self.disp = disp
        self.wrap = wrap
        self.stepsize = stepsize
        if x0 is None and bounds is None:
            raise ValueError('RelativeBoundedStep: Either starting parameters or bounds are missing.')
        if random is None:
            self.random = np.random
        else:
            self.random = random
        if param_names is None and rel_bounds is not None:
            raise ValueError('RelativeBoundedStep: Parameter names must be specified to parse relative bounds.')
        self.param_names = param_names
        self.param_indexes = {param: i for i, param in enumerate(param_names)}
        if bounds is None:
            xmin = [None for xi in x0]
            xmax = [None for xi in x0]
        else:
            xmin = [bound[0] for bound in bounds]
            xmax = [bound[1] for bound in bounds]
        if x0 is None:
            x0 = [None for i in range(len(bounds))]
        for i in range(len(x0)):
            if x0[i] is None:
                if xmin[i] is None or xmax[i] is None:
                    raise ValueError('RelativeBoundedStep: Either starting parameters or bounds are missing.')
                else:
                    x0[i] = 0.5 * (xmin[i] + xmax[i])
            if xmin[i] is None:
                if x0[i] > 0.:
                    xmin[i] = 0.1 * x0[i]
                elif x0[i] == 0.:
                    xmin[i] = -1.
                else:
                    xmin[i] = 10. * x0[i]
            if xmax[i] is None:
                if x0[i] > 0.:
                    xmax[i] = 10. * x0[i]
                elif x0[i] == 0.:
                    xmax[i] = 1.
                else:
                    xmax[i] = 0.1 * x0[i]
        self.x0 = np.array(x0)

        self.xmin = np.array(xmin)
        self.xmax = np.array(xmax)
        self.x_range = np.subtract(self.xmax, self.xmin)
        self.logmod = lambda x, offset, factor: np.log10(x * factor + offset)
        self.logmod_inv = lambda logmod_x, offset, factor: old_div(((10. ** logmod_x) - offset), factor)
        self.abs_order_mag = []
        for i in range(len(xmin)):
            xi_logmin, xi_logmax, offset, factor = self.logmod_bounds(xmin[i], xmax[i])
            self.abs_order_mag.append(xi_logmax - xi_logmin)
        self.rel_bounds = rel_bounds
        if not self.check_bounds(self.x0):
            raise ValueError('RelativeBoundedStep: Starting parameters are not within specified bounds.')

    def __call__(self, current_x, stepsize=None, wrap=None):
        """
        Take a step within bounds. If stepsize or wrap is specified for an individual call, it overrides the default.
        :param current_x: array
        :param stepsize: float in [0., 1.]
        :param wrap: bool
        :return: array
        """
        if stepsize is None:
            stepsize = self.stepsize
        if wrap is None:
            wrap = self.wrap
        x = np.array(current_x)
        for i in range(len(x)):
            if not self.xmax[i] >= self.xmin[i]:
                raise ValueError('RelativeBoundedStep: Misspecified bounds: xmin[%i] is not <= to xmax[%i].' % i)
            new_xi = self.generate_param(x[i], i, self.xmin[i], self.xmax[i], stepsize, wrap, self.disp)
            x[i] = new_xi
        if self.rel_bounds is not None:
            x = self.apply_rel_bounds(x, stepsize, self.rel_bounds, self.disp)
        return x

    def logmod_bounds(self, xi_min, xi_max):
        """

        :param xi_min: float
        :param xi_max: float
        :return: xi_logmin, xi_logmax, offset, factor
        """
        if xi_min < 0.:
            if xi_max < 0.:
                offset = 0.
                factor = -1.
            elif xi_max == 0.:
                factor = -1.
                this_order_mag = np.log10(xi_min * factor)
                if this_order_mag > 0.:
                    this_order_mag = math.ceil(this_order_mag)
                else:
                    this_order_mag = math.floor(this_order_mag)
                offset = 10. ** min(0., this_order_mag - 2)
            else:
                # If xi_min and xi_max are opposite signs, do not sample in log space; do linear sampling
                return 0., 0., None, None
            xi_logmin = self.logmod(xi_max, offset, factor)  # When the sign is flipped, the max and min will reverse
            xi_logmax = self.logmod(xi_min, offset, factor)
        elif xi_min == 0.:
            if xi_max == 0.:
                return 0., 0., None, None
            else:
                factor = 1.
                this_order_mag = np.log10(xi_max * factor)
                if this_order_mag > 0.:
                    this_order_mag = math.ceil(this_order_mag)
                else:
                    this_order_mag = math.floor(this_order_mag)
                offset = 10. ** min(0., this_order_mag - 2)
                xi_logmin = self.logmod(xi_min, offset, factor)
                xi_logmax = self.logmod(xi_max, offset, factor)
        else:
            offset = 0.
            factor = 1.
            xi_logmin = self.logmod(xi_min, offset, factor)
            xi_logmax = self.logmod(xi_max, offset, factor)
        return xi_logmin, xi_logmax, offset, factor

    def logmod_inv_bounds(self, xi_logmin, xi_logmax, offset, factor):
        """

        :param xi_logmin: float
        :param xi_logmax: float
        :param offset: float
        :param factor: float
        :return: xi_min, xi_max
        """
        if factor < 0.:
            xi_min = self.logmod_inv(xi_logmax, offset, factor)
            xi_max = self.logmod_inv(xi_logmin, offset, factor)
        else:
            xi_min = self.logmod_inv(xi_logmin, offset, factor)
            xi_max = self.logmod_inv(xi_logmax, offset, factor)
        return xi_min, xi_max

    def generate_param(self, xi, i, xi_min, xi_max, stepsize, wrap, disp=False):
        """

        :param xi: float
        :param i: int
        :param min: float
        :param max: float
        :param stepsize: float
        :param wrap: bool
        :return:
        """
        if xi_min == xi_max:
            return xi_min
        if self.abs_order_mag[i] <= 1.:
            new_xi = self.linear_step(xi, i, xi_min, xi_max, stepsize, wrap, disp)
        else:
            xi_logmin, xi_logmax, offset, factor = self.logmod_bounds(xi_min, xi_max)
            order_mag = min(xi_logmax - xi_logmin, self.abs_order_mag[i] * stepsize)
            if order_mag <= 1.:
                new_xi = self.linear_step(xi, i, xi_min, xi_max, stepsize, wrap, disp)
            else:
                new_xi = self.log10_step(xi, i, xi_logmin, xi_logmax, offset, factor, stepsize, wrap, disp)
        return new_xi

    def linear_step(self, xi, i, xi_min, xi_max, stepsize=None, wrap=None, disp=False):
        """
        Steps the specified parameter within the bounds according to the current stepsize.
        :param xi: float
        :param i: int
        :param stepsize: float in [0., 1.]
        :param wrap: bool
        :return: float
        """
        if stepsize is None:
            stepsize = self.stepsize
        if wrap is None:
            wrap = self.wrap
        step = stepsize * self.x_range[i] / 2.
        if disp:
            print('Before: xi: %.4f, step: %.4f, xi_min: %.4f, xi_max: %.4f' % (xi, step, xi_min, xi_max))
        if wrap:
            step = min(step, xi_max - xi_min)
            delta = self.random.uniform(-step, step)
            new_xi = xi + delta
            if xi_min > new_xi:
                new_xi = max(xi_max - (xi_min - new_xi), xi_min)
            elif xi_max < new_xi:
                new_xi = min(xi_min + (new_xi - xi_max), xi_max)
        else:
            xi_min = max(xi_min, xi - step)
            xi_max = min(xi_max, xi + step)
            new_xi = self.random.uniform(xi_min, xi_max)
        if disp:
            print('After: xi: %.4f, step: %.4f, xi_min: %.4f, xi_max: %.4f' % (new_xi, step, xi_min, xi_max))
        return new_xi

    def log10_step(self, xi, i, xi_logmin, xi_logmax, offset, factor, stepsize=None, wrap=None, disp=False):
        """
        Steps the specified parameter within the bounds according to the current stepsize.
        :param xi: float
        :param i: int
        :param xi_logmin: float
        :param xi_logmax: float
        :param offset: float.
        :param factor: float
        :param stepsize: float in [0., 1.]
        :param wrap: bool
        :return: float
        """
        if stepsize is None:
            stepsize = self.stepsize
        if wrap is None:
            wrap = self.wrap
        xi_log = self.logmod(xi, offset, factor)
        step = stepsize * self.abs_order_mag[i] / 2.
        if disp:
            print('Before: log_xi: %.4f, step: %.4f, xi_logmin: %.4f, xi_logmax: %.4f' % (xi_log, step, xi_logmin,
                                                                                          xi_logmax))
        if wrap:
            step = min(step, xi_logmax - xi_logmin)
            delta = np.random.uniform(-step, step)
            step_xi_log = xi_log + delta
            if xi_logmin > step_xi_log:
                step_xi_log = max(xi_logmax - (xi_logmin - step_xi_log), xi_logmin)
            elif xi_logmax < step_xi_log:
                step_xi_log = min(xi_logmin + (step_xi_log - xi_logmax), xi_logmax)
            new_xi = self.logmod_inv(step_xi_log, offset, factor)
        else:
            step_xi_logmin = max(xi_logmin, xi_log - step)
            step_xi_logmax = min(xi_logmax, xi_log + step)
            new_xi_log = self.random.uniform(step_xi_logmin, step_xi_logmax)
            new_xi = self.logmod_inv(new_xi_log, offset, factor)
        if disp:
            print('After: xi: %.4f, step: %.4f, xi_logmin: %.4f, xi_logmax: %.4f' % (new_xi, step, xi_logmin,
                                                                                     xi_logmax))
        return new_xi

    def apply_rel_bounds(self, x, stepsize, rel_bounds=None, disp=False):
        """

        :param x: array
        :param stepsize: float
        :param rel_bounds: list
        :param disp: bool
        """
        if disp:
            print('orig x: %s' % str(x))
        new_x = np.array(x)
        new_min = deepcopy(self.xmin)
        new_max = deepcopy(self.xmax)
        if rel_bounds is not None:
            for i, rel_bound_rule in enumerate(rel_bounds):
                dep_param = rel_bound_rule[0]  # Dependent param: name of the parameter that may be modified
                dep_param_ind = self.param_indexes[dep_param]
                if dep_param_ind >= len(x):
                    raise Exception('Dependent parameter index is out of bounds for rule %d.' % i)
                factor = rel_bound_rule[2]
                ind_param = rel_bound_rule[3]  # Independent param: name of the parameter that sets the bounds
                ind_param_ind = self.param_indexes[ind_param]
                if ind_param_ind >= len(x):
                    raise Exception('Independent parameter index is out of bounds for rule %d.' % i)
                if rel_bound_rule[1] == "=":
                    new_xi = factor * new_x[ind_param_ind]
                    if (new_xi >= self.xmin[dep_param_ind]) and (new_xi < self.xmax[dep_param_ind]):
                        new_x[dep_param_ind] = new_xi
                    else:
                        raise Exception('Relative bounds rule %d contradicts fixed parameter bounds.' % i)
                    continue
                if disp:
                    print('Before rel bound rule %i. xi: %.4f, min: %.4f, max: %.4f' % (i, new_x[dep_param_ind],
                                                                                        new_min[dep_param_ind],
                                                                                        new_max[dep_param_ind]))

                if rel_bound_rule[1] == "<":
                    rel_max = factor * new_x[ind_param_ind]
                    new_max[dep_param_ind] = max(min(new_max[dep_param_ind], rel_max), new_min[dep_param_ind])
                elif rel_bound_rule[1] == "<=":
                    rel_max = factor * new_x[ind_param_ind]
                    new_max[dep_param_ind] = max(min(new_max[dep_param_ind], np.nextafter(rel_max, rel_max + 1)),
                                                 new_min[dep_param_ind])
                elif rel_bound_rule[1] == ">=":
                    rel_min = factor * new_x[ind_param_ind]
                    new_min[dep_param_ind] = min(max(new_min[dep_param_ind], rel_min), new_max[dep_param_ind])
                elif rel_bound_rule[1] == ">":
                    rel_min = factor * new_x[ind_param_ind]
                    new_min[dep_param_ind] = min(max(new_min[dep_param_ind], np.nextafter(rel_min, rel_min + 1)),
                                                 new_max[dep_param_ind])
                if not (new_min[dep_param_ind] <= new_x[dep_param_ind] < new_max[dep_param_ind]):
                    new_xi = max(new_x[dep_param_ind], new_min[dep_param_ind])
                    new_xi = min(new_xi, new_max[dep_param_ind])
                    if disp:
                        print('After rel bound rule %i. xi: %.4f, min: %.4f, max: %.4f' % (i, new_xi,
                                                                                           new_min[dep_param_ind],
                                                                                           new_max[dep_param_ind]))
                    new_x[dep_param_ind] = self.generate_param(new_xi, dep_param_ind, new_min[dep_param_ind],
                                                               new_max[dep_param_ind], stepsize, wrap=False, disp=disp)
        return new_x

    def check_bounds(self, x):
        """

        :param x: array
        :return: bool
        """
        # check absolute bounds first
        for i, xi in enumerate(x):
            if not (xi == self.xmin[i] and xi == self.xmax[i]):
                if xi < self.xmin[i]:
                    return False
                if xi > self.xmax[i]:
                    return False
        if self.rel_bounds is not None:
            for r, rule in enumerate(self.rel_bounds):
                # Dependent param. index: index of the parameter that may be modified
                dep_param_ind = self.param_indexes[rule[0]]
                if dep_param_ind >= len(x):
                    raise Exception('Dependent parameter index is out of bounds for rule %d.' % r)
                factor = rule[2]
                # Independent param. index: index of the parameter that sets the bounds
                ind_param_ind = self.param_indexes[rule[3]]
                if ind_param_ind >= len(x):
                    raise Exception('Independent parameter index is out of bounds for rule %d.' % r)
                if rule[1] == "=":
                    operator = lambda x, y: x == y
                elif rule[1] == "<":
                    operator = lambda x, y: x < y
                elif rule[1] == "<=":
                    operator = lambda x, y: x <= y
                elif rule[1] == ">=":
                    operator = lambda x, y: x >= y
                elif rule[1] == ">":
                    operator = lambda x, y: x > y
                if not operator(x[dep_param_ind], factor * x[ind_param_ind]):
                    print('Parameter %d: value %.3f did not meet relative bound in rule %d.' % \
                          (dep_param_ind, x[dep_param_ind], r))
                    return False
        return True


class PopulationAnnealing(object):
    """
    This class is inspired by scipy.optimize.basinhopping. It provides a generator interface to produce a list of
    parameter arrays intended for parallel evaluation. Features multi-objective metrics for selection and adaptive
    reduction of step_size (or temperature) every iteration. During each iteration, each individual in the population
    takes path_length number of independent steps within the specified bounds, then individuals are selected to seed the
    population for the next iteration.
    """

    def __init__(self, param_names=None, feature_names=None, objective_names=None, pop_size=None, x0=None, bounds=None,
                 rel_bounds=None, wrap_bounds=False, take_step=None, evaluate=None, select=None, seed=None,
                 max_iter=50, path_length=3, initial_step_size=0.5, adaptive_step_factor=0.9, survival_rate=0.2,
                 max_fitness=5, disp=False, hot_start=False, storage_file_path=None, **kwargs):
        """
        :param param_names: list of str
        :param feature_names: list of str
        :param objective_names: list of str
        :param pop_size: int
        :param x0: array
        :param bounds: list of tuple of float
        :param rel_bounds: list of list
        :param wrap_bounds: bool
        :param take_step: callable
        :param evaluate: callable
        :param select: callable
        :param seed: int or :class:'np.random.RandomState'
        :param max_iter: int
        :param path_length: int
        :param initial_step_size: float in [0., 1.]
        :param adaptive_step_factor: float in [0., 1.]
        :param survival_rate: float in [0., 1.]
        :param disp: bool
        :param hot_start: bool
        :param storage_file_path: str (path)
        :param kwargs: dict of additional options, catches generator-specific options that do not apply
        """
        if x0 is None:
            self.x0 = None
        else:
            self.x0 = np.array(x0)
        if evaluate is None:
            self.evaluate = evaluate_population_annealing
        elif isinstance(evaluate, collections.Callable):
            self.evaluate = evaluate
        elif type(evaluate) == str and evaluate in globals() and isinstance(globals()[evaluate], collections.Callable):
            self.evaluate = globals()[evaluate]
        else:
            raise TypeError("PopulationAnnealing: evaluate must be callable.")
        if select is None:
            # self.select = select_survivors_by_rank_and_fitness  # select_survivors_by_rank
            self.select = select_survivors_population_annealing
        elif isinstance(select, collections.Callable):
            self.select = select
        elif type(select) == str and select in globals() and isinstance(globals()[select], collections.Callable):
            self.select = globals()[select]
        else:
            raise TypeError("PopulationAnnealing: select must be callable.")
        self.random = check_random_state(seed)
        self.xmin = np.array([bound[0] for bound in bounds])
        self.xmax = np.array([bound[1] for bound in bounds])
        self.storage_file_path = storage_file_path
        if hot_start:
            if self.storage_file_path is None or not os.path.isfile(self.storage_file_path):
                raise IOError('PopulationAnnealing: invalid file path. Cannot hot start from stored history: %s' %
                              hot_start)
            self.storage = PopulationStorage(file_path=self.storage_file_path)
            param_names = self.storage.param_names
            self.path_length = self.storage.path_length
            if 'step_size' in self.storage.attributes:
                current_step_size = self.storage.attributes['step_size'][-1]
            else:
                current_step_size = None
            if current_step_size is not None:
                initial_step_size = current_step_size
            self.num_gen = len(self.storage.history)
            self.population = self.storage.history[-1]
            self.survivors = self.storage.survivors[-1]
            self.failed = self.storage.failed[-1]
            self.objectives_stored = True
        else:
            self.storage = PopulationStorage(param_names=param_names, feature_names=feature_names,
                                             objective_names=objective_names, path_length=path_length)
            self.path_length = path_length
            self.num_gen = 0
            self.population = []
            self.survivors = []
            self.failed = []
            self.objectives_stored = False
        self.pop_size = pop_size
        if take_step is None:
            self.take_step = RelativeBoundedStep(self.x0, param_names=param_names, bounds=bounds, rel_bounds=rel_bounds,
                                                 stepsize=initial_step_size, wrap=wrap_bounds, random=self.random)
        elif isinstance(take_step, collections.Callable):
            self.take_step = take_step(self.x0, param_names=param_names, bounds=bounds,
                                       rel_bounds=rel_bounds, stepsize=initial_step_size,
                                       wrap=wrap_bounds, random=self.random)
        elif type(take_step) == str and take_step in globals() and \
                isinstance(globals()[take_step], collections.Callable):
            self.take_step = globals()[take_step](self.x0, param_names=param_names, bounds=bounds,
                                                  rel_bounds=rel_bounds, stepsize=initial_step_size,
                                                  wrap=wrap_bounds, random=self.random)
        else:
            raise TypeError('PopulationAnnealing: provided take_step: %s is not callable.' % take_step)
        self.x0 = np.array(self.take_step.x0)
        self.xmin = np.array(self.take_step.xmin)
        self.xmax = np.array(self.take_step.xmax)
        self.max_gens = self.path_length * max_iter
        self.adaptive_step_factor = adaptive_step_factor
        self.num_survivors = max(1, int(self.pop_size * survival_rate))
        self.max_fitness = max_fitness
        self.disp = disp
        self.local_time = time.time()

    def __call__(self):
        """
        A generator that yields a list of parameter arrays with size pop_size.
        :yields: list of :class:'Individual'
        """
        self.start_time = time.time()
        self.local_time = self.start_time
        while self.num_gen < self.max_gens:
            if self.num_gen == 0:
                self.init_population()
            elif not self.objectives_stored:
                raise Exception('PopulationAnnealing: objectives from previous Gen %i were not stored or evaluated' %
                                (self.num_gen - 1))
            elif self.num_gen % self.path_length == 0:
                self.step_survivors()
            else:
                self.step_population()
            self.objectives_stored = False
            if self.disp:
                print('PopulationAnnealing: Gen %i, yielding parameters for population size %i' % \
                      (self.num_gen, len(self.population)))
            self.local_time = time.time()
            self.num_gen += 1
            sys.stdout.flush()
            yield [individual.x for individual in self.population]
        if not self.objectives_stored:
            raise Exception('PopulationAnnealing: objectives from final Gen %i were not stored or evaluated' %
                            (self.num_gen - 1))
        if self.disp:
            print('PopulationAnnealing: %i generations took %.2f s' % (self.max_gens, time.time() - self.start_time))
        sys.stdout.flush()

    def update_population(self, features, objectives):
        """
        Expects a list of objective arrays to be in the same order as the list of parameter arrays yielded from the
        current generation.
        :param features: list of dict
        :param objectives: list of dict
        """
        filtered_population = []
        num_failed = 0
        for i, objective_dict in enumerate(objectives):
            feature_dict = features[i]
            if not isinstance(objective_dict, dict):
                raise TypeError('PopulationAnnealing.update_population: objectives must be a list of dict')
            if not isinstance(feature_dict, dict):
                raise TypeError('PopulationAnnealing.update_population: features must be a list of dict')
            if not (all(key in objective_dict for key in self.storage.objective_names) and
                    all(key in feature_dict for key in self.storage.feature_names)):
                self.failed.append(self.population[i])
                num_failed += 1
            else:
                this_objectives = np.array([objective_dict[key] for key in self.storage.objective_names])
                self.population[i].objectives = this_objectives
                this_features = np.array([feature_dict[key] for key in self.storage.feature_names])
                self.population[i].features = this_features
                filtered_population.append(self.population[i])
        if self.disp:
            print('PopulationAnnealing: Gen %i, computing features for population size %i took %.2f s; %i individuals' \
                  ' failed' % (self.num_gen - 1, len(self.population), time.time() - self.local_time, num_failed))
        self.local_time = time.time()
        self.population = filtered_population
        self.storage.append(self.population, survivors=self.survivors, failed=self.failed,
                            step_size=self.take_step.stepsize)
        self.objectives_stored = True
        if self.num_gen % self.path_length == 0:
            if len(self.population) > 0:
                self.select_survivors()
                self.storage.survivors[-1] = self.survivors
            if self.storage_file_path is not None:
                self.storage.save(self.storage_file_path, n=self.path_length)
        else:
            self.survivors = []
        sys.stdout.flush()

    def select_survivors(self):
        """

        """
        candidate_survivors = [individual for individual in
                               self.storage.get_best(n='all', iterations=1, evaluate=self.evaluate, modify=True) if
                               self.take_step.check_bounds(individual.x)]
        survivors, specialists = self.select(candidate_survivors, self.num_survivors)
        self.survivors = survivors + specialists
        for individual in self.survivors:
            individual.survivor = True
        if self.disp:
            print('PopulationAnnealing: Gen %i, evaluating iteration took %.2f s' % (self.num_gen - 1,
                                                                                     time.time() - self.local_time))
        self.local_time = time.time()

    def init_population(self):
        """

        """
        pop_size = self.pop_size
        if self.x0 is not None:
            self.population = []
            if self.num_gen == 0:
                self.population.append(Individual(self.x0))
                pop_size -= 1
            self.population.extend([Individual(self.take_step(self.x0, stepsize=1., wrap=True))
                                    for i in range(pop_size)])
        else:
            self.population = [Individual(x) for x in self.random.uniform(self.xmin, self.xmax, pop_size)]

    def step_survivors(self):
        """
        Consider the highest ranked Individuals of the previous iteration be survivors. Seed the next generation with
        steps taken from the set of survivors.
        """
        new_step_size = self.take_step.stepsize * self.adaptive_step_factor
        if self.disp:
            print('PopulationAnnealing: Gen %i, previous step_size: %.3f, new step_size: %.3f' % \
                  (self.num_gen, self.take_step.stepsize, new_step_size))
        self.take_step.stepsize = new_step_size
        new_population = []
        if not self.survivors:
            self.init_population()
        else:
            # num_survivors = min(self.num_survivors, len(self.survivors))
            num_survivors = len(self.survivors)
            for i in range(self.pop_size):
                individual = Individual(self.take_step(self.survivors[i % num_survivors].x))
                new_population.append(individual)
            self.population = new_population

    def step_population(self):
        """

        """
        this_pop_size = len(self.population)
        if this_pop_size == 0:
            self.init_population()
        else:
            new_population = []
            for i in range(self.pop_size):
                individual = Individual(self.take_step(self.population[i % this_pop_size].x))
                new_population.append(individual)
            self.population = new_population


class HallOfFame(object):
    """
    Convenience object to access parameters, features, and objectives for 'best' and 'specialist' Individuals following
    optimization.
    """

    def __init__(self, storage):
        """

        :param storage: :class:'PopulationStorage'
        """
        self.param_names = storage.param_names
        self.objective_names = storage.objective_names
        self.feature_names = storage.feature_names
        population = storage.get_best('all', 'last')
        survivors, specialists = select_survivors_population_annealing(population, 1)
        self.x_dict = dict()
        self.x_array = dict()
        self.features = dict()
        self.objectives = dict()
        self.append(survivors[0], 'best')
        for i, name in enumerate(self.objective_names):
            self.append(specialists[i], name)

    def append(self, individual, name):
        """

        :param individual: :class:'Individual'
        :param name: str
        """
        self.x_array[name] = individual.x
        self.x_dict[name] = param_array_to_dict(individual.x, self.param_names)
        self.features[name] = param_array_to_dict(individual.features, self.feature_names)
        self.objectives[name] = param_array_to_dict(individual.objectives, self.objective_names)

    def report(self, name):
        """

        :param name: str
        """
        if name not in self.x_array:
            raise KeyError('HallOfFame: no data associated with the name: %s' % name)
        print('%s:' % name)
        print('params:')
        pprint.pprint(self.x_dict[name])
        print('features:')
        pprint.pprint(self.features[name])
        print('objectives:')
        pprint.pprint(self.objectives[name])


def get_relative_energy(energy, min_energy, max_energy):
    """
    If the range of absolute energy values is within 2 orders of magnitude, translate and normalize linearly. Otherwise,
    translate and normalize based on the distance between values in log space.
    :param energy: array
    :param min_energy: float
    :param max_energy: float
    :return: array
    """
    logmod = lambda x, offset: np.log10(x + offset)
    if min_energy == 0.:
        this_order_mag = np.log10(max_energy)
        if this_order_mag > 0.:
            this_order_mag = math.ceil(this_order_mag)
        else:
            this_order_mag = math.floor(this_order_mag)
        offset = 10. ** min(0., this_order_mag - 2)
        logmin = logmod(min_energy, offset)
        logmax = logmod(max_energy, offset)
    else:
        offset = 0.
        logmin = logmod(min_energy, offset)
        logmax = logmod(max_energy, offset)
    logmod_range = logmax - logmin
    if logmod_range < 2.:
        energy_vals = np.subtract(energy, min_energy)
        energy_vals = np.divide(energy_vals, max_energy - min_energy)
    else:
        energy_vals = [logmod(energy_val, offset) for energy_val in energy]
        energy_vals = np.subtract(energy_vals, logmin)
        energy_vals = np.divide(energy_vals, logmod_range)
    return energy_vals


def get_objectives_edges(population, min_objectives=None, max_objectives=None):
    """

    :param population: list of :class:'Individual'
    :param min_objectives: array
    :param max_objectives: array
    :return: array
    """
    pop_size = len(population)
    if pop_size == 0:
        return min_objectives, max_objectives
    num_objectives = [len(individual.objectives) for individual in population if individual.objectives is not None]
    if len(num_objectives) < pop_size:
        raise Exception('get_objectives_edges: objectives have not been stored for all Individuals in population')
    if min_objectives is None:
        this_min_objectives = np.array(population[0].objectives)
    else:
        this_min_objectives = np.array(min_objectives)
    if max_objectives is None:
        this_max_objectives = np.array(population[0].objectives)
    else:
        this_max_objectives = np.array(max_objectives)
    for individual in population:
        this_min_objectives = np.minimum(this_min_objectives, individual.objectives)
        this_max_objectives = np.maximum(this_max_objectives, individual.objectives)
    return this_min_objectives, this_max_objectives


def assign_crowding_distance(population):
    """
    Modifies in place the distance attribute of each Individual in the population.
    :param population: list of :class:'Individual'
    """
    pop_size = len(population)
    num_objectives = [len(individual.objectives) for individual in population if individual.objectives is not None]
    if len(num_objectives) < pop_size:
        raise Exception('assign_crowding_distance: objectives have not been stored for all Individuals in population')
    num_objectives = max(num_objectives)
    for individual in population:
        individual.distance = 0
    for m in range(num_objectives):
        indexes = list(range(pop_size))
        objective_vals = [individual.objectives[m] for individual in population]
        indexes.sort(key=objective_vals.__getitem__)
        new_population = list(map(population.__getitem__, indexes))

        # keep the borders
        new_population[0].distance += 1.e15
        new_population[-1].distance += 1.e15

        objective_min = new_population[0].objectives[m]
        objective_max = new_population[-1].objectives[m]

        if objective_min != objective_max:
            for i in range(1, pop_size - 1):
                new_population[i].distance += old_div((new_population[i + 1].objectives[m] -
                                                       new_population[i - 1].objectives[m]),
                                                      (objective_max - objective_min))


def sort_by_crowding_distance(population):
    """
    Sorts the population by the value of the distance attribute of each Individual in the population. Returns the sorted
    population.
    :param population: list of :class:'Individual'
    :return: list of :class:'Individual'
    """
    pop_size = len(population)
    distance_vals = [individual.distance for individual in population if individual.distance is not None]
    if len(distance_vals) < pop_size:
        raise Exception('sort_by_crowding_distance: crowding distance has not been stored for all Individuals in '
                        'population')
    indexes = list(range(pop_size))
    distances = [individual.distance for individual in population]
    indexes.sort(key=distances.__getitem__)
    indexes.reverse()
    population = list(map(population.__getitem__, indexes))
    return population


def assign_absolute_energy(population):
    """
    Modifies in place the energy attribute of each Individual in the population. Energy is assigned as the sum across
    all non-normalized objectives.
    :param population: list of :class:'Individual'
    """
    indexes = list(range(len(population)))
    num_objectives = [len(individual.objectives) for individual in population if individual.objectives is not None]
    if len(num_objectives) < len(indexes):
        raise Exception('assign_absolute_energy: objectives have not been stored for all Individuals in population')
    for individual in population:
        individual.energy = np.sum(individual.objectives)


def sort_by_energy(population):
    """
    Sorts the population by the value of the energy attribute of each Individual in the population. Returns the sorted
    population.
    :param population: list of :class:'Individual'
    :return: list of :class:'Individual'
    """
    pop_size = len(population)
    energy_vals = [individual.energy for individual in population if individual.energy is not None]
    if len(energy_vals) < pop_size:
        raise Exception('sort_by_energy: energy has not been stored for all Individuals in population')
    indexes = list(range(pop_size))
    indexes.sort(key=energy_vals.__getitem__)
    population = list(map(population.__getitem__, indexes))
    return population


def assign_relative_energy(population, min_objectives=None, max_objectives=None):
    """
    Modifies in place the energy attribute of each Individual in the population. Each objective is normalized within
    the provided population. Energy is assigned as the sum across all normalized objectives.
    :param population: list of :class:'Individual'
    """
    pop_size = len(population)
    num_objectives = [len(individual.objectives) for individual in population if individual.objectives is not None]
    if len(num_objectives) < pop_size:
        raise Exception('assign_relative_energy: objectives have not been stored for all Individuals in population')
    num_objectives = max(num_objectives)
    for individual in population:
        individual.energy = 0
    if min_objectives is None or max_objectives is None:
        this_min_objectives, this_max_objectives = get_objectives_edges(population, min_objectives, max_objectives)
    else:
        this_min_objectives, this_max_objectives = np.array(min_objectives), np.array(max_objectives)
    for m in range(num_objectives):
        objective_vals = [individual.objectives[m] for individual in population]
        if this_min_objectives[m] != this_max_objectives[m]:
            energy_vals = get_relative_energy(objective_vals, this_min_objectives[m], this_max_objectives[m])
            for energy, individual in zip(energy_vals, population):
                individual.energy += energy


def assign_relative_energy_by_fitness(population):
    """
    Modifies in place the energy attribute of each Individual in the population. Each objective is normalized within
    each group of Individuals with equivalent fitness. Energy is assigned as the sum across all normalized objectives.
    :param population: list of :class:'Individual'
    """
    pop_size = len(population)
    fitness_vals = [individual.fitness for individual in population if individual.fitness is not None]
    if len(fitness_vals) < pop_size:
        raise Exception('assign_relative_energy_by_fitness: fitness has not been stored for all Individuals in '
                        'population')
    max_fitness = max(fitness_vals)
    for fitness in range(max_fitness + 1):
        new_front = [individual for individual in population if individual.fitness == fitness]
        assign_relative_energy(new_front)


def assign_rank_by_fitness_and_energy(population):
    """
    Modifies in place the rank attribute of each Individual in the population. Within each group of Individuals with
    equivalent fitness, sorts by the value of the energy attribute of each Individual.
    :param population: list of :class:'Individual'
    """
    pop_size = len(population)
    fitness_vals = [individual.fitness for individual in population if individual.fitness is not None]
    if len(fitness_vals) < pop_size:
        raise Exception('assign_rank_by_fitness_and_energy: fitness has not been stored for all Individuals in '
                        'population')
    max_fitness = max(fitness_vals)
    new_population = []
    for fitness in range(max_fitness + 1):
        new_front = [individual for individual in population if individual.fitness == fitness]
        new_sorted_front = sort_by_energy(new_front)
        new_population.extend(new_sorted_front)
    # now that population is sorted, assign rank to Individuals
    for rank, individual in enumerate(new_population):
        individual.rank = rank


def assign_rank_by_energy(population):
    """
    Modifies in place the rank attribute of each Individual in the population. Sorts by the value of the energy
    attribute of each Individual in the population.
    :param population: list of :class:'Individual'
    """
    new_population = sort_by_energy(population)
    # now that population is sorted, assign rank to Individuals
    for rank, individual in enumerate(new_population):
        individual.rank = rank


def sort_by_rank(population):
    """
    Sorts by the value of the rank attribute of each Individual in the population. Returns the sorted population.
    :param population: list of :class:'Individual'
    :return: list of :class:'Individual'
    """
    pop_size = len(population)
    rank_vals = [individual.rank for individual in population if individual.rank is not None]
    if len(rank_vals) < pop_size:
        raise Exception('sort_by_rank: rank has not been stored for all Individuals in population')
    indexes = list(range(pop_size))
    indexes.sort(key=rank_vals.__getitem__)
    new_population = list(map(population.__getitem__, indexes))
    return new_population


def assign_rank_by_fitness_and_crowding_distance(population):
    """
    TODO: Make 'assign_crowding_distance_by_fitness' first.
    Modifies in place the distance and rank attributes of each Individual in the population. This is appropriate for
    early generations of evolutionary optimization, and helps to preserve diversity of solutions. However, once all
    members of the population have converged to a single fitness value, naive ranking by crowding distance can favor
    unique solutions over lower energy solutions. In this case, rank is assigned by total energy.
    :param population: list of :class:'Individual'
    """
    pop_size = len(population)
    fitness_vals = [individual.fitness for individual in population if individual.fitness is not None]
    if len(fitness_vals) < pop_size:
        raise Exception('assign_rank_by_fitness_and_crowding_distance: fitness has not been stored for all Individuals '
                        'in population')
    max_fitness = max(fitness_vals)
    if max_fitness > 0:
        new_population = []
        for fitness in range(max_fitness + 1):
            new_front = [individual for individual in population if individual.fitness == fitness]
            assign_crowding_distance(new_front)
            new_sorted_front = sort_by_crowding_distance(new_front)
            new_population.extend(new_sorted_front)
    else:
        new_population = sort_by_energy(population)
    # now that population is sorted, assign rank to Individuals
    for rank, individual in enumerate(new_population):
        individual.rank = rank


def assign_fitness_by_dominance(population, disp=False):
    """
    Modifies in place the fitness attribute of each Individual in the population.
    :param population: list of :class:'Individual'
    :param disp: bool
    """

    def dominates(p, q):
        """
        Individual p dominates Individual q if each of its objective values is equal or better, and at least one of
        its objective values is better.
        :param p: :class:'Individual'
        :param q: :class:'Individual'
        :return: bool
        """
        diff12 = np.subtract(p.objectives, q.objectives)
        return ((diff12 <= 0.).all()) and ((diff12 < 0.).any())

    pop_size = len(population)
    num_objectives = [len(individual.objectives) for individual in population if individual.objectives is not None]
    if len(num_objectives) < pop_size:
        raise Exception('assign_fitness_by_dominance: objectives have not been stored for all Individuals in '
                        'population')
    num_objectives = max(num_objectives)
    if num_objectives > 1:
        F = {0: []}  # first front of dominant Individuals
        S = dict()
        n = dict()

        for p in range(len(population)):
            S[p] = []  # list of Individuals that p dominates
            n[p] = 0  # number of Individuals that dominate p

            for q in range(len(population)):
                if dominates(population[p], population[q]):
                    S[p].append(q)
                elif dominates(population[q], population[p]):
                    n[p] += 1

            if n[p] == 0:
                population[p].fitness = 0  # fitness 0 indicates first dominant front
                F[0].append(p)

        # excluding the Individuals that dominated the previous front, find the next front
        i = 0
        while len(F[i]) > 0:
            F[i + 1] = []  # next front
            # take the elements from the previous front
            for p in F[i]:
                # take the elements that p dominates
                for q in S[p]:
                    # decrease domination value of all Individuals that p dominates
                    n[q] -= 1
                    if n[q] == 0:
                        population[q].fitness = i + 1  # assign fitness of current front
                        F[i + 1].append(q)
            i += 1
    else:
        for individual in population:
            individual.fitness = 0
    if disp:
        print(F)


def evaluate_population_annealing(population, min_objectives=None, max_objectives=None, disp=False):
    """
    Modifies in place the fitness, energy and rank attributes of each Individual in the population.
    :param population: list of :class:'Individual'
    :param disp: bool
    """
    if len(population) > 0:
        assign_fitness_by_dominance(population)
        assign_relative_energy(population, min_objectives, max_objectives)
        assign_rank_by_fitness_and_energy(population)
    else:
        raise ValueError('evaluate_population_annealing: cannot evaluate empty population.')


def evaluate_random(population, disp=False):
    """
    Modifies in place the rank attribute of each Individual in the population.
    :param population: list of :class:'Individual'
    :param disp: bool
    """
    rank_vals = list(range(len(population)))
    np.random.shuffle(rank_vals)
    for i, individual in enumerate(population):
        rank = rank_vals[i]
        individual.rank = rank
        if disp:
            print('Individual %i: rank %i, x: %s' % (i, rank, individual.x))


def select_survivors_by_rank(population, num_survivors, disp=False, **kwargs):
    """
    Sorts the population by the rank attribute of each Individual in the population. Returns the requested number of
    top ranked Individuals.
    :param population: list of :class:'Individual'
    :param num_survivors: int
    :param disp: bool
    :return: list of :class:'Individual'
    """
    new_population = sort_by_rank(population)
    return new_population[:num_survivors]


def select_survivors_by_rank_and_fitness(population, num_survivors, max_fitness=None, disp=False, **kwargs):
    """
    Sorts the population by the rank attribute of each Individual in the population. Selects top ranked Individuals from
    each fitness group proportional to the size of each fitness group. Returns the requested number of Individuals.
    :param population: list of :class:'Individual'
    :param num_survivors: int
    :param max_fitness: int: select survivors with fitness values <= max_fitness
    :param disp: bool
    :return: list of :class:'Individual'
    """
    fitness_vals = [individual.fitness for individual in population if individual.fitness is not None]
    if len(fitness_vals) < len(population):
        raise Exception('select_survivors_by_rank_and_fitness: fitness has not been stored for all Individuals '
                        'in population')
    if max_fitness is None:
        max_fitness = max(fitness_vals)
    else:
        max_fitness = min(max(fitness_vals), max_fitness)
    pop_size = len(np.where(np.array(fitness_vals) <= max_fitness)[0])
    survivors = []
    for fitness in range(max_fitness + 1):
        new_front = [individual for individual in population if individual.fitness == fitness]
        sorted_front = sort_by_rank(new_front)
        this_num_survivors = max(1, int(math.ceil(float(len(sorted_front)) / float(pop_size) * num_survivors)))
        survivors.extend(sorted_front[:this_num_survivors])
        if len(survivors) >= num_survivors:
            return survivors[:num_survivors]
    return survivors


def select_survivors_population_annealing(population, num_survivors, get_specialists=True, disp=False, **kwargs):
    """
    Sorts the population by the rank attribute of each Individual in the population. Selects and returns the requested
    number of top ranked Individuals as well as a set of 'specialists' - individuals with the lowest objective error for
    one objective.
    :param population: list of :class:'Individual'
    :param num_survivors: int
    :param get_specialists: bool
    :param disp: bool
    :return: list of :class:'Individual'
    """
    new_population = sort_by_rank(population)
    survivors = new_population[:num_survivors]
    if get_specialists:
        pop_size = len(population)
        num_objectives = [len(individual.objectives) for individual in population if individual.objectives is not None]
        if len(num_objectives) < pop_size:
            raise Exception('select_survivors_population_annealing: objectives have not been stored for all '
                            'Individuals in population')
        num_objectives = max(num_objectives)

        specialists = []
        for m in range(num_objectives):
            population = sorted(population, key=lambda individual: individual.objectives[m])
            group = []
            reference_objective_val = population[0].objectives[m]
            for individual in population:
                if individual.objectives[m] == reference_objective_val:
                    group.append(individual)
            if len(group) > 1:
                group = sorted(group, key=lambda individual: individual.energy)
            specialists.append(group[0])
        return survivors, specialists
    else:
        return survivors


def init_controller_context(config_file_path=None, storage_file_path=None, export_file_path=None, param_gen=None,
                            label=None, analyze=None, output_dir=None, **kwargs):
    """

    :param config_file_path: str (path)
    :param storage_file_path: str (path)
    :param export_file_path: str (path)
    :param param_gen: str
    :param label: str
    :param analyze: bool
    :param output_dir: str (dir)
    """
    context = find_context()
    if config_file_path is not None:
        context.config_file_path = config_file_path
    if 'config_file_path' not in context() or context.config_file_path is None or \
            not os.path.isfile(context.config_file_path):
        raise Exception('nested.optimize: config_file_path specifying required optimization parameters is missing or '
                        'invalid.')
    config_dict = read_from_yaml(context.config_file_path)
    if 'param_names' not in config_dict or config_dict['param_names'] is None:
        raise Exception('nested.optimize: config_file at path: %s is missing the following required field: %s' %
                        (context.config_file_path, 'param_names'))
    else:
        context.param_names = config_dict['param_names']
    if 'default_params' not in config_dict or config_dict['default_params'] is None:
        context.default_params = {}
    else:
        context.default_params = config_dict['default_params']
    if 'bounds' not in config_dict or config_dict['bounds'] is None:
        raise Exception('nested.optimize: config_file at path: %s is missing the following required field: %s' %
                        (context.config_file_path, 'bounds'))
    for param in context.default_params:
        config_dict['bounds'][param] = (context.default_params[param], context.default_params[param])
    context.bounds = [config_dict['bounds'][key] for key in context.param_names]
    if 'rel_bounds' not in config_dict or config_dict['rel_bounds'] is None:
        context.rel_bounds = None
    else:
        context.rel_bounds = config_dict['rel_bounds']
    if 'x0' not in config_dict or config_dict['x0'] is None:
        context.x0 = None
    else:
        context.x0 = config_dict['x0']
        context.x0_dict = context.x0
        for param_name in context.default_params:
            context.x0_dict[param_name] = context.default_params[param_name]
        context.x0_array = param_dict_to_array(context.x0_dict, context.param_names)

    missing_config = []
    if 'feature_names' not in config_dict or config_dict['feature_names'] is None:
        missing_config.append('feature_names')
    else:
        context.feature_names = config_dict['feature_names']
    if 'objective_names' not in config_dict or config_dict['objective_names'] is None:
        missing_config.append('objective_names')
    else:
        context.objective_names = config_dict['objective_names']
    if 'target_val' in config_dict:
        context.target_val = config_dict['target_val']
    else:
        context.target_val = None
    if 'target_range' in config_dict:
        context.target_range = config_dict['target_range']
    else:
        context.target_range = None
    if 'optimization_title' in config_dict:
        if config_dict['optimization_title'] is None:
            context.optimization_title = ''
        else:
            context.optimization_title = config_dict['optimization_title']
    if 'kwargs' in config_dict and config_dict['kwargs'] is not None:
        context.kwargs = config_dict['kwargs']  # Extra arguments to be passed to imported sources
    else:
        context.kwargs = {}
    context.kwargs.update(kwargs)
    context.update(context.kwargs)

    if 'update_context' not in config_dict or config_dict['update_context'] is None:
        context.update_context_list = []
    else:
        context.update_context_list = config_dict['update_context']
    if 'get_features_stages' not in config_dict or config_dict['get_features_stages'] is None:
        missing_config.append('get_features_stages')
    else:
        context.stages = config_dict['get_features_stages']
    if 'get_objectives' not in config_dict or config_dict['get_objectives'] is None:
        missing_config.append('get_objectives')
    else:
        context.get_objectives_dict = config_dict['get_objectives']
    if missing_config:
        raise Exception('nested.optimize: config_file at path: %s is missing the following required fields: %s' %
                        (context.config_file_path, ', '.join(str(field) for field in missing_config)))

    if label is not None:
        context.label = label
    if 'label' not in context() or context.label is None:
        context.label = ''
    else:
        context.label = '_' + context.label
    if param_gen is not None:
        context.param_gen = param_gen
    context.ParamGenClassName = context.param_gen
    # ParamGenClass points to the parameter generator class, while ParamGenClassName points to its name as a string
    if context.ParamGenClassName not in globals():
        raise Exception('nested.optimize: %s has not been imported, or is not a valid class of parameter '
                        'generator.' % context.ParamGenClassName)
    context.ParamGenClass = globals()[context.ParamGenClassName]
    if output_dir is not None:
        context.output_dir = output_dir
    if 'output_dir' not in context():
        context.output_dir = None
    if context.output_dir is None:
        output_dir_str = ''
    else:
        output_dir_str = context.output_dir + '/'
    if storage_file_path is not None:
        context.storage_file_path = storage_file_path
    if 'storage_file_path' not in context() or context.storage_file_path is None:
        context.storage_file_path = '%s%s_%s%s_%s_optimization_history.hdf5' % \
                                    (output_dir_str, datetime.datetime.today().strftime('%Y%m%d_%H%M'),
                                     context.optimization_title, context.label, context.ParamGenClassName)
    if export_file_path is not None:
        context.export_file_path = export_file_path
    if 'export_file_path' not in context() or context.export_file_path is None:
        context.export_file_path = '%s%s_%s%s_%s_optimization_exported_output.hdf5' % \
                                   (output_dir_str, datetime.datetime.today().strftime('%Y%m%d_%H%M'),
                                    context.optimization_title, context.label, context.ParamGenClassName)

    context.sources = set([elem[0] for elem in context.update_context_list] + list(context.get_objectives_dict.keys()) +
                          [stage['source'] for stage in context.stages if 'source' in stage])
    context.reset_worker_funcs = []
    context.shutdown_worker_funcs = []
    for source in context.sources:
        m = importlib.import_module(source)
        m_context_name = find_context_name(source)
        setattr(m, m_context_name, context)
        if hasattr(m, 'reset_worker'):
            reset_func = getattr(m, 'reset_worker')
            if not isinstance(reset_func, collections.Callable):
                raise Exception('nested.optimize: reset_worker for source: %s is not a callable function.' % source)
            context.reset_worker_funcs.append(reset_func)
        if hasattr(m, 'shutdown_worker'):
            shutdown_func = getattr(m, 'shutdown_worker')
            if not isinstance(shutdown_func, collections.Callable):
                raise Exception('nested.optimize: shutdown_worker for source: %s is not a callable function.' % source)
            context.shutdown_worker_funcs.append(shutdown_func)

    context.update_context_funcs = []
    for source, func_name in context.update_context_list:
        module = sys.modules[source]
        func = getattr(module, func_name)
        if not isinstance(func, collections.Callable):
            raise Exception('nested.optimize: update_context: %s for source: %s is not a callable function.'
                            % (func_name, source))
        context.update_context_funcs.append(func)
    context.group_sizes = []
    for stage in context.stages:
        source = stage['source']
        module = sys.modules[source]
        if 'group_size' in stage and stage['group_size'] is not None:
            context.group_sizes.append(stage['group_size'])
        else:
            context.group_sizes.append(1)
        if 'get_args_static' in stage and stage['get_args_static'] is not None:
            func_name = stage['get_args_static']
            func = getattr(module, func_name)
            if not isinstance(func, collections.Callable):
                raise Exception('nested.optimize: get_args_static: %s for source: %s is not a callable function.'
                                % (func_name, source))
            stage['get_args_static_func'] = func
        elif 'get_args_dynamic' in stage and stage['get_args_dynamic'] is not None:
            func_name = stage['get_args_dynamic']
            func = getattr(module, func_name)
            if not isinstance(func, collections.Callable):
                raise Exception('nested.optimize: get_args_dynamic: %s for source: %s is not a callable function.'
                                % (func_name, source))
            stage['get_args_dynamic_func'] = func
        if 'compute_features' in stage and stage['compute_features'] is not None:
            func_name = stage['compute_features']
            func = getattr(module, func_name)
            if not isinstance(func, collections.Callable):
                raise Exception('nested.optimize: compute_features: %s for source: %s is not a callable function.'
                                % (func_name, source))
            stage['compute_features_func'] = func
        elif 'compute_features_shared' in stage and stage['compute_features_shared'] is not None:
            func_name = stage['compute_features_shared']
            func = getattr(module, func_name)
            if not isinstance(func, collections.Callable):
                raise Exception('nested.optimize: compute_features_shared: %s for source: %s is not a callable '
                                'function.' % (func_name, source))
            stage['compute_features_shared_func'] = func
        if 'filter_features' in stage and stage['filter_features'] is not None:
            func_name = stage['filter_features']
            func = getattr(module, func_name)
            if not isinstance(func, collections.Callable):
                raise Exception('nested.optimize: filter_features: %s for source: %s is not a callable function.'
                                % (func_name, source))
            stage['filter_features_func'] = func
        if 'synchronize' in stage and stage['synchronize'] is not None:
            func_name = stage['synchronize']
            func = getattr(module, func_name)
            if not isinstance(func, collections.Callable):
                raise Exception('nested.optimize: synchronize: %s for source: %s is not a callable function.'
                                % (func_name, source))
            stage['synchronize_func'] = func
    context.get_objectives_funcs = []
    for source, func_name in viewitems(context.get_objectives_dict):
        module = sys.modules[source]
        func = getattr(module, func_name)
        if not isinstance(func, collections.Callable):
            raise Exception('nested.optimize: get_objectives: %s for source: %s is not a callable function.'
                            % (func_name, source))
        context.get_objectives_funcs.append(func)
    if analyze is not None:
        context.analyze = analyze
    if 'analyze' in context() and context.analyze:
        context.pop_size = 1


def init_worker_contexts(sources, update_context_funcs, param_names, default_params, feature_names, objective_names,
                         target_val, target_range, export_file_path, output_dir, disp, optimization_title=None,
                         label=None, **kwargs):
    """

    :param sources: set of str (source names)
    :param update_context_funcs: list of callable
    :param param_names: list of str
    :param default_params: dict
    :param feature_names: list of str
    :param objective_names: list of str
    :param target_val: dict
    :param target_range: dict
    :param export_file_path: str (path)
    :param output_dir: str (dir path)
    :param disp: bool
    :param optimization_title: str
    :param label: str
    """
    context = find_context()
    if output_dir is not None:
        context.output_dir = output_dir
    if 'output_dir' not in context():
        context.output_dir = None
    if context.output_dir is None:
        output_dir_str = ''
    else:
        output_dir_str = context.output_dir + '/'
    temp_output_path = '%snested_optimize_temp_output_%s_pid%i.hdf5' % \
                       (output_dir_str, datetime.datetime.today().strftime('%Y%m%d_%H%M'), os.getpid())
    context.update(locals())
    context.update(kwargs)
    if 'interface' in context():
        if hasattr(context.interface, 'comm'):
            context.comm = context.interface.comm
        if hasattr(context.interface, 'worker_comm'):
            context.worker_comm = context.interface.worker_comm
        if hasattr(context.interface, 'global_comm'):
            context.global_comm = context.interface.global_comm
        if hasattr(context.interface, 'num_workers'):
            context.num_workers = context.interface.num_workers
    elif 'comm' not in context():
        try:
            from mpi4py import MPI
            context.comm = MPI.COMM_WORLD
        except Exception:
            pass
    for source in sources:
        m = importlib.import_module(source)
        m_context_name = find_context_name(source)
        setattr(m, m_context_name, context)
        if hasattr(m, 'config_worker'):
            config_func = getattr(m, 'config_worker')
            if not isinstance(config_func, collections.Callable):
                raise Exception('nested.optimize: init_worker_contexts: source: %s; problem executing config_worker' %
                                source)
            config_func()
    sys.stdout.flush()


def config_optimize_interactive(source_file_name, config_file_path=None, output_dir=None, temp_output_path=None,
                                export=False, export_file_path=None, label=None, disp=True, is_controller=False,
                                **kwargs):
    """
    nested.optimize is meant to be executed as a module, and refers to a config_file to import required submodules and
    create a workflow for optimization. During development of submodules, it is useful to be able to execute a submodule
    as a standalone script (as '__main__'). config_optimize_interactive allows a single process to properly parse the
    config_file and initialize a Context for testing purposes.
    # :param context: :class:'Context'
    :param source_file_name: str (filename of calling module)
    :param config_file_path: str (.yaml file path)
    :param output_dir: str (dir path)
    :param temp_output_path: str (.hdf5 file path)
    :param export: bool
    :param export_file_path: str (.hdf5 file path)
    :param label: str
    :param disp: bool
    :param is_controller: bool
    """
    context = find_context()
    if config_file_path is not None:
        context.config_file_path = config_file_path
    if 'config_file_path' not in context() or context.config_file_path is None or \
            not os.path.isfile(context.config_file_path):
        raise Exception('nested.optimize: config_file_path specifying required parameters is missing or invalid.')
    config_dict = read_from_yaml(context.config_file_path)
    if 'param_names' not in config_dict or config_dict['param_names'] is None:
        raise Exception('nested.optimize: config_file at path: %s is missing the following required field: %s' %
                        (context.config_file_path, 'param_names'))
    else:
        context.param_names = config_dict['param_names']
    if 'default_params' not in config_dict or config_dict['default_params'] is None:
        context.default_params = {}
    else:
        context.default_params = config_dict['default_params']
    if 'bounds' not in config_dict or config_dict['bounds'] is None:
        raise Exception('nested.optimize: config_file at path: %s is missing the following required field: %s' %
                        (context.config_file_path, 'bounds'))
    for param in context.default_params:
        config_dict['bounds'][param] = (context.default_params[param], context.default_params[param])
    context.bounds = [config_dict['bounds'][key] for key in context.param_names]
    if 'rel_bounds' not in config_dict or config_dict['rel_bounds'] is None:
        context.rel_bounds = None
    else:
        context.rel_bounds = config_dict['rel_bounds']
    if 'x0' not in config_dict or config_dict['x0'] is None:
        context.x0 = None
    else:
        context.x0 = config_dict['x0']
        context.x0_dict = context.x0
        for param_name in context.default_params:
            context.x0_dict[param_name] = context.default_params[param_name]
        context.x0_array = param_dict_to_array(context.x0_dict, context.param_names)

    missing_config = []
    if 'feature_names' not in config_dict or config_dict['feature_names'] is None:
        missing_config.append('feature_names')
    else:
        context.feature_names = config_dict['feature_names']
    if 'objective_names' not in config_dict or config_dict['objective_names'] is None:
        missing_config.append('objective_names')
    else:
        context.objective_names = config_dict['objective_names']
    if 'target_val' in config_dict:
        context.target_val = config_dict['target_val']
    else:
        context.target_val = None
    if 'target_range' in config_dict:
        context.target_range = config_dict['target_range']
    else:
        context.target_range = None
    if 'optimization_title' in config_dict:
        if config_dict['optimization_title'] is None:
            context.optimization_title = ''
        else:
            context.optimization_title = config_dict['optimization_title']
    if 'kwargs' in config_dict and config_dict['kwargs'] is not None:
        context.kwargs = config_dict['kwargs']  # Extra arguments to be passed to imported sources
    else:
        context.kwargs = {}
    context.kwargs.update(kwargs)
    context.update(context.kwargs)

    if 'update_context' not in config_dict or config_dict['update_context'] is None:
        context.update_context_list = []
    else:
        context.update_context_list = config_dict['update_context']
    if 'get_features_stages' not in config_dict or config_dict['get_features_stages'] is None:
        missing_config.append('get_features_stages')
    else:
        context.stages = config_dict['get_features_stages']
    if 'get_objectives' not in config_dict or config_dict['get_objectives'] is None:
        missing_config.append('get_objectives')
    else:
        context.get_objectives_dict = config_dict['get_objectives']
    if missing_config:
        raise Exception('nested.optimize: config_file at path: %s is missing the following required fields: %s' %
                        (context.config_file_path, ', '.join(str(field) for field in missing_config)))

    if label is not None:
        context.label = label
    if 'label' not in context() or context.label is None:
        label = ''
    else:
        label = '_' + context.label

    if output_dir is not None:
        context.output_dir = output_dir
    if 'output_dir' not in context():
        context.output_dir = None
    if context.output_dir is None:
        output_dir_str = ''
    else:
        output_dir_str = context.output_dir + '/'

    if temp_output_path is not None:
        context.temp_output_path = temp_output_path
    if 'temp_output_path' not in context() or context.temp_output_path is None:
        context.temp_output_path = '%s%s_pid%i_%s%s_temp_output.hdf5' % \
                                   (output_dir_str, datetime.datetime.today().strftime('%Y%m%d_%H%M'), os.getpid(),
                                    context.optimization_title, label)
    context.export = export
    if export_file_path is not None:
        context.export_file_path = export_file_path
    if 'export_file_path' not in context() or context.export_file_path is None:
        context.export_file_path = '%s%s_%s%s_interactive_exported_output.hdf5' % \
                                   (output_dir_str, datetime.datetime.today().strftime('%Y%m%d_%H%M'),
                                    context.optimization_title, label)
    context.disp = disp
    context.rel_bounds_handler = RelativeBoundedStep(context.x0_array, context.param_names, context.bounds,
                                                     context.rel_bounds)

    local_source = os.path.basename(source_file_name).split('.')[0]
    m = sys.modules['__main__']
    context.update_context_funcs = []
    for source, func_name in context.update_context_list:
        if source == local_source:
            try:
                func = getattr(m, func_name)
                if not isinstance(func, collections.Callable):
                    raise Exception('nested.optimize: update_context function: %s not callable' % func_name)
                context.update_context_funcs.append(func)
            except Exception:
                raise ImportError('nested.optimize: update_context function: %s not found' % func_name)
    context.sources = [local_source]

    if 'interface' in context():
        if hasattr(context.interface, 'comm'):
            context.comm = context.interface.comm
        if hasattr(context.interface, 'worker_comm'):
            context.worker_comm = context.interface.worker_comm
        if hasattr(context.interface, 'global_comm'):
            context.global_comm = context.interface.global_comm
        if hasattr(context.interface, 'num_workers'):
            context.num_workers = context.interface.num_workers
    elif 'comm' not in context():
        try:
            from mpi4py import MPI
            context.comm = MPI.COMM_WORLD
        except Exception:
            print('ImportWarning: nested.optimize: source: %s; config_optimize_interactive: problem importing from ' \
                  'mpi4py' % local_source)
    if 'num_workers' not in context():
        context.num_workers = 1
    if not is_controller:
        if hasattr(m, 'config_worker'):
            config_func = getattr(m, 'config_worker')
            if not isinstance(config_func, collections.Callable):
                raise Exception('nested.optimize: source: %s; config_optimize_interactive: problem executing '
                                'config_worker' % local_source)
            config_func()
        update_source_contexts(context.x0_array, context)


def config_parallel_interface(source_file_name, config_file_path=None, output_dir=None, temp_output_path=None,
                              export=False, export_file_path=None, label=None, disp=True, **kwargs):
    """
    nested.parallel is used for parallel map operations. This method imports optional parameters from a config_file and
    initializes a Context object on each worker.
    :param source_file_name: str (filename of calling module)
    :param config_file_path: str (.yaml file path)
    :param output_dir: str (dir path)
    :param temp_output_path: str (.hdf5 file path)
    :param export: bool
    :param export_file_path: str (.hdf5 file path)
    :param label: str
    :param disp: bool
    """
    context = find_context()
    if config_file_path is not None:
        context.config_file_path = config_file_path
    if 'config_file_path' in context() and context.config_file_path is not None:
        if not os.path.isfile(context.config_file_path):
            raise Exception('nested.parallel: config_file_path specifying optional is invalid.')
        else:
            config_dict = read_from_yaml(context.config_file_path)
    else:
        config_dict = {}
    context.update(config_dict)
    context.kwargs = config_dict  # Extra arguments to be passed to imported sources

    if label is not None:
        context.label = label
    if 'label' not in context() or context.label is None:
        context.label = ''
    else:
        context.label = '_' + context.label

    if output_dir is not None:
        context.output_dir = output_dir
    if 'output_dir' not in context():
        context.output_dir = None
    if context.output_dir is None:
        output_dir_str = ''
    else:
        output_dir_str = context.output_dir + '/'

    if temp_output_path is not None:
        context.temp_output_path = temp_output_path
    if 'temp_output_path' not in context() or context.temp_output_path is None:
        context.temp_output_path = '%s%s_pid%i%s_temp_output.hdf5' % \
                                   (output_dir_str, datetime.datetime.today().strftime('%Y%m%d_%H%M'), os.getpid(),
                                    context.label)
    context.export = export
    if export_file_path is not None:
        context.export_file_path = export_file_path
    if 'export_file_path' not in context() or context.export_file_path is None:
        context.export_file_path = '%s%s%s_exported_output.hdf5' % \
                                   (output_dir_str, datetime.datetime.today().strftime('%Y%m%d_%H%M'), context.label)
    context.disp = disp

    local_source = os.path.basename(source_file_name).split('.')[0]
    m = sys.modules['__main__']
    context.sources = [local_source]

    if 'comm' not in context():
        try:
            from mpi4py import MPI
            context.comm = MPI.COMM_WORLD
        except Exception:
            print('ImportWarning: nested.parallel: source: %s; config_parallel_interface: problem importing from ' \
                  'mpi4py' % local_source)

    if hasattr(m, 'config_worker'):
        config_func = getattr(m, 'config_worker')
        if not isinstance(config_func, collections.Callable):
            raise Exception('nested.parallel: source: %s; config_parallel_interface: problem executing config_worker' %
                            local_source)
        config_func()


def merge_exported_data_from_yaml(yaml_file_path, new_file_name=None, data_dir=None, verbose=True):
    """
    Load a list of .hdf5 file names from a .yaml file and merge into a single .hdf5 file.
    :param yaml_file_path: str (path)
    :param new_file_name: str (path)
    :param data_dir: str (path)
    :param verbose: bool
    """
    if not os.path.isfile(yaml_file_path):
        raise Exception('merge_exported_data_from_yaml: missing yaml_file at specified path: %s' % yaml_file_path)
    file_path_list = read_from_yaml(yaml_file_path)
    if not len(file_path_list) > 0:
        if verbose:
            print('merge_exported_data: no data exported; empty file_path_list')
        return None
    if new_file_name is None:
        new_file_path = 'merged_exported_data_%s_%i.hdf5' % \
                        (datetime.datetime.today().strftime('%m%d%Y%H%M'), os.getpid())
    else:
        new_file_path = new_file_name
    if data_dir is not None:
        if not os.path.isdir(data_dir):
            raise Exception('merge_exported_data_from_yaml: cannot find data_dir: %s' % data_dir)
        file_path_list = ['%s/%s' % (data_dir, file_name) for file_name in file_path_list]
        new_file_path = '%s/%s' % (data_dir, new_file_path)
    return merge_exported_data(file_path_list, new_file_path, verbose=verbose)


def merge_exported_data(file_path_list, new_file_path=None, verbose=True):
    """
    Each nested.optimize worker can export data intermediates to its own unique .hdf5 file (temp_output_path). Then the
    master process collects and merges these files into a single file (export_file_path). To avoid redundancy, this
    method only copies the top-level group 'shared_context' once. Then, the content of any other top-level groups
    are copied recursively. If a group attribute 'enumerated' exists and is True, this method expects data to be nested
    in groups enumerated with str(int) as keys. These data structures will be re-enumerated during the merge. Otherwise,
    groups containing nested data are expected to be labeled with unique keys, and nested structures are only copied
    once.
    :param file_path_list: list of str (paths)
    :param new_file_path: str (path)
    :return str (path)
    """
    if new_file_path is None:
        new_file_path = 'merged_exported_data_%s_%i.hdf5' % \
                        (datetime.datetime.today().strftime('%m%d%Y%H%M'), os.getpid())
    if not len(file_path_list) > 0:
        if verbose:
            print('merge_exported_data: no data exported; empty file_path_list')
        return None
    enum = 0
    with h5py.File(new_file_path, 'a') as new_f:
        for old_file_path in file_path_list:
            with h5py.File(old_file_path, 'r') as old_f:
                for group in old_f:
                    if group == 'shared_context':
                        if group not in new_f:
                            new_f.copy(old_f[group], new_f)
                    else:
                        if group not in new_f:
                            new_f.create_group(group)
                        target = new_f[group]
                        if 'enumerated' in old_f[group].attrs and old_f[group].attrs['enumerated']:
                            enumerated = True
                        else:
                            enumerated = False
                        target.attrs['enumerated'] = enumerated
                        if enumerated:
                            if verbose:
                                print('enumerated', group, old_f[group], target)
                            for source in viewvalues(old_f[group]):
                                target.copy(source, target, name=str(enum))
                                enum += 1
                        else:
                            if verbose:
                                print('not enumerated', group, old_f[group], target)
                            h5_nested_copy(old_f[group], target)
    if verbose:
        print('merge_exported_data: exported to file_path: %s' % new_file_path)
    return new_file_path


def h5_nested_copy(source, target):
    """

    :param source: :class: in ['h5py.File', 'h5py.Group', 'h5py.Dataset']
    :param target: :class: in ['h5py.File', 'h5py.Group']
    """
    if isinstance(source, h5py.Dataset):
        try:
            target.copy(source, target)
        except IOError:
            pass
        return
    else:
        for key, val in viewitems(source):
            if key in target:
                h5_nested_copy(val, target[key])
            else:
                target.copy(val, target, name=key)


def update_source_contexts(x, local_context=None):
    """

    :param x: array
    :param local_context: :class:'Context'
    """
    if local_context is None:
        local_context = find_context()
    if hasattr(local_context, 'update_context_funcs'):
        local_context.x_array = x
        for update_func in local_context.update_context_funcs:
            update_func(x, local_context)


"""
--------------------------functions to plot local sensitivity-------------------
to call the function:
    from nested.optimize_utils import * 
    pop = PopulationStorage(file_path='path_to_hdf5_file.hdf5')
    # returns PopulationStorage object with perturbations and LSA object to interrogate
    perturbation_vectors, LSA = local_sensitivity(pop) 
"""


def pop_to_matrix(population, feat_bool):
    """converts collection of individuals in PopulationStorage into a matrix for data manipulation

    :param population: PopulationStorage object
    :param feat_bool: True if we're doing LSA on features, False if on objectives
    :return: data: 2d array. rows = each data point or individual, col = parameters, then features
    """
    data = []
    generation_array = population.history
    for generation in generation_array:
        for datum in generation:
            x_array = datum.x
            y_array = datum.features if feat_bool else datum.objectives
            individual_array = np.append(x_array, y_array, axis=0)

            data.append(individual_array)
    return np.array(data)


def process_data(data):
    """need to log normalize parts of the data, so processing columns that are negative and/or have zeros is needed"""
    processed_data = np.copy(data)
    neg = list(set(np.where(data < 0)[1]))
    pos = list(set(np.where(data > 0)[1]))
    z = list(set(np.where(data == 0)[1]))
    crossing = [num for num in pos if num in neg]
    pure_neg = [num for num in neg if num not in pos]

    # transform data
    processed_data[:, pure_neg] *= -1

    # diff = np.max(data, axis=0) - np.min(data, axis=0)
    # diff[np.where(diff == 0)[0]] = 1.
    # magnitude = np.log10(diff)
    # offset = 10 ** (magnitude - 2)
    # processed_data[:, z] += offset[z]

    return processed_data, crossing, z


def order_the_dict(x0_dict, names):
    """
    HallOfFame = dict with dicts, therefore ordering is different from .yaml file.
    x0_dict = dict from HallOfFame: key = string (name), val = real number
    name = list of input variable names from .yaml file
    this orders the values in the way that the .yaml file is
    """
    ordered_list = [None] * len(names)
    for k, v in viewitems(x0_dict):
        index = names.index(k)
        ordered_list[index] = v
    return np.asarray(ordered_list)


def x0_to_array(population, x0_string, param_names, data, processed_data):
    """
    from x0 string (e.g. 'best'), returns the respective array/data which contains
    both the parameter and output values
    """
    fame = HallOfFame(population)
    num_param = len(fame.param_names)

    x0_x_dict = fame.x_dict.get(x0_string)
    x0_x_array = order_the_dict(x0_x_dict, param_names.tolist())

    index = np.where(data[:, :num_param] == x0_x_array)[0][0]
    return processed_data[index, :], num_param


def get_linear_arrays(data):
    min_array = np.min(data, axis=0)
    max_array = np.max(data, axis=0)
    diff_array = abs(max_array - min_array)

    return min_array, diff_array


def get_log_arrays(data_log_10):
    logmin_array = np.min(data_log_10, axis=0)
    logmin_array[np.isnan(logmin_array)] = 0
    logmax_array = np.max(data_log_10, axis=0)
    logmax_array[np.isnan(logmax_array)] = 0
    logdiff_array = abs(logmax_array - logmin_array)

    return logmin_array, logdiff_array, logmax_array


def normalize_data(population, data, processed_data, crossing, z, x0_string, param_names, input_is_not_param,
                   norm_search=False):
    """normalize all data points. used for calculating neighborship

    :param population: PopulationStorage object
    :param data: 2d array object with data from generations
    :param processed_data: data has been transformed for the cols that need to be log-normalized such that the values
                           can be logged
    :param crossing: list of column indices such that within the column, values cross 0
    :param z: list of column idx such that column has a 0
    :param x0_string: user input string specifying x0
    :param param_names: names of parameters
    :param input_is_not_param: bool
    :param linspace_search: bool, whether neighbor search should be done in a linear space
    :return: matrix of normalized values for parameters and features
    """
    # process_data DOES NOT process the columns (ie, parameters and features) that cross 0, because
    # that col will just be lin normed.
    warnings.simplefilter("ignore")

    x0_array, num_param = x0_to_array(population, x0_string, param_names, data, processed_data)
    x0_normed = np.copy(x0_array)
    x0_log = np.log10(np.copy(x0_array))

    data_normed = np.copy(processed_data)
    num_rows, num_cols = processed_data.shape

    min_array, diff_array = get_linear_arrays(processed_data)
    diff_array[np.where(diff_array == 0)[0]] = 1
    data_log_10 = np.log10(np.copy(processed_data))
    logmin_array, logdiff_array, logmax_array = get_log_arrays(data_log_10)

    # move out
    scaling = None  # holds a list of whether the column was log or lin normalized (string)
    if norm_search:
        scaling = np.array(['log'] * num_cols)
        scaling[np.where(logdiff_array < 2)[0]] = 'lin'
        scaling[crossing] = 'lin';
        scaling[z] = 'lin'
        lin_loc = np.where(scaling == 'lin')[0]
        log_loc = np.where(scaling == 'log')[0]

        data_normed[:, lin_loc] = np.true_divide((processed_data[:, lin_loc] - min_array[lin_loc]), diff_array[lin_loc])
        x0_normed[lin_loc] = np.true_divide((x0_normed[lin_loc] - min_array[lin_loc]), diff_array[lin_loc])
        data_normed[:, log_loc] = np.true_divide((data_log_10[:, log_loc] - logmin_array[log_loc]),
                                                 logdiff_array[log_loc])
        x0_normed[log_loc] = np.true_divide((x0_log[log_loc] - logmin_array[log_loc]), logdiff_array[log_loc])

        data_normed = np.nan_to_num(data_normed)

    best_normed = np.array(np.nan_to_num(x0_normed))
    X_x0 = x0_array[num_param:] if input_is_not_param else x0_array[:num_param]
    packaged_variables = [X_x0, scaling, logdiff_array, logmin_array, diff_array, min_array]
    print("Data normalized")
    return data_normed, best_normed, packaged_variables


def get_important_inputs(data, num_input, num_output, num_param, input_names, y_names, input_is_not_param,
                         inp_out_same):
    """using decision trees, get important parameters for each output.
    "feature," in this case, is used in the same way one would use "parameter"

    :param data: 2d array, un-normalized
    :param num_input: int
    :param num_output: int, number of features or objectives
    :param num_param: int
    :param input_names: list of strings
    :param y_names: list of strings representing names of features or objectives
    :param input_is_not_param: bool
    :param inp_out_same: bool
    :return: important parameters - a list of lists. list length = num_features
    """
    # the sum of feature_importances_ is 1, so the baseline should be relative to num_input
    # the below calculation is pretty ad hoc and based fitting on (20, .1), (200, .05), (2000, .01); (num_input, baseline)
    baseline = 0.15688 - 0.0195433 * np.log(num_input)
    if baseline < 0: baseline = .005

    y = data[:, num_param:]
    X = data[:, num_param:] if input_is_not_param else data[:, :num_param]
    important_inputs = [[] for _ in range(num_output)]

    # create a decision tree for each feature. each independent var is considered "important" if over the baseline
    for i in range(num_output):
        dt = DecisionTreeRegressor(random_state=0, max_depth=200)
        Xi = X[:, [x for x in range(num_input) if x != i]] if inp_out_same else X
        dt.fit(Xi, y[:, i])

        input_list = list(zip([round(t, 4) for t in dt.feature_importances_], input_names))
        for j in range(len(dt.feature_importances_)):
            if dt.feature_importances_[j] > baseline:
                important_inputs[i].append(input_list[j][1])  # append the name of the param (str)
        if inp_out_same: important_inputs[i].append(input_names[i])

    print("Important dependent variables calculated:")
    for i in range(num_output):
        print(y_names[i], "-", important_inputs[i])
    return important_inputs


def check_dominant(feat_imp, imp_loc, unimp_loc):
    imp_mean = np.mean(feat_imp[imp_loc])
    unimp_mean = np.mean(feat_imp[unimp_loc])
    if imp_mean != 0 and unimp_mean != 0 and len(imp_loc) != 0 and int(math.log10(imp_mean)) - \
            int(math.log10(unimp_mean)) >= 2:
        return True
    return False


def get_important_inputs2(data, num_input, num_output, num_param, input_names, y_names, input_is_not_param,
                          inp_out_same, relaxed_factor):
    """using decision trees, get important parameters for each output.
    "feature," in this case, is used in the same way one would use "parameter"

    :param data: 2d array, un-normalized
    :param num_input: int
    :param num_output: int, number of features or objectives
    :param num_param: int
    :param input_names: list of strings
    :param y_names: list of strings representing names of features or objectives
    :param input_is_not_param: bool
    :param inp_out_same: bool
    :return: important parameters - a list of lists. list length = num_features
    """
    # the sum of feature_importances_ is 1, so the baseline should be relative to num_input
    # the below calculation is pretty ad hoc and based fitting on (20, .1), (200, .05), (2000, .01); (num_input, baseline)
    baseline = 0.15688 - 0.0195433 * np.log(num_input)
    if baseline < 0: baseline = .005

    y = data[:, num_param:]
    X = data[:, num_param:] if input_is_not_param else data[:, :num_param]
    important_inputs = [[] for _ in range(num_output)]
    unimp_inputs = [[] for _ in range(num_output)]
    dominant_list = [1.] * num_input

    # create a decision tree for each feature. each independent var is considered "important" if over the baseline
    for i in range(num_output):
        dt = DecisionTreeRegressor(random_state=0, max_depth=200)
        Xi = X[:, [x for x in range(num_input) if x != i]] if inp_out_same else X
<<<<<<< HEAD
        print((np.isnan(Xi).any(), np.isfinite(Xi).all(), np.isnan(y[:, i]).any(), np.isfinite(y[:, i]).all()))
=======
>>>>>>> af0d36c2
        dt.fit(Xi, y[:, i])

        # input_list = np.array(list(zip(map(lambda t: round(t, 4), dt.feature_importances_), input_names)))
        imp_loc = np.where(dt.feature_importances_ >= baseline)[0]
        unimp_loc = np.where(dt.feature_importances_ < baseline)[0]
        important_inputs[i] = input_names[imp_loc].tolist()
        unimp_inputs[i] = input_names[unimp_loc]

        if inp_out_same:
            important_inputs[i].append(input_names[i])
            imp_loc[np.where(imp_loc > i)[0]] = imp_loc[np.where(imp_loc > i)[0]] - 1    #shift for check_dominant
            unimp_loc[np.where(imp_loc > i)[0]] = unimp_loc[np.where(imp_loc > i)[0]] - 1
        if check_dominant(dt.feature_importances_, imp_loc, unimp_loc): dominant_list[i] = relaxed_factor

    print("Important dependent variables calculated:")
    for i in range(num_output):
        print(y_names[i], "-", important_inputs[i])
    return important_inputs, dominant_list


def split_parameters(num_input, important_inputs_set, input_names, p):
    # convert str to int (idx)
    if len(important_inputs_set) > 0:
        input_indices = [np.where(input_names == inp)[0][0] for inp in important_inputs_set]
    else:  # no important parameters
        return [], [x for x in range(num_input)]

    # create subsets of the input matrix based on importance. leave out query var from the sets
    important = [x for x in input_indices if x != p]
    unimportant = [x for x in range(num_input) if x not in important and x != p]
    return important, unimportant


def possible_neighbors(important, unimportant, X_normed, X_x0_normed, important_rad, unimportant_rad):
    """make two BallTrees to do distance querying"""
    # get first set of neighbors (filter by important params)
    # second element of the tree query is dtype, which is useless
    if important:
        important_cheb_tree = BallTree(X_normed[:, important], metric='chebyshev')
        important_neighbor_array = important_cheb_tree.query_radius(X_x0_normed[important].reshape(1, -1),
                                                                    r=important_rad)[0]
    else:
        important_neighbor_array = np.array([])

    # get second set (by unimprt parameters)
    if unimportant:
        unimportant_tree = BallTree(X_normed[:, unimportant], metric='euclidean')
        unimportant_neighbor_array = unimportant_tree.query_radius(X_x0_normed[unimportant].reshape(1, -1),
                                                                   r=unimportant_rad)[0]
    else:
        unimportant_neighbor_array = np.array([])

    return unimportant_neighbor_array, important_neighbor_array


def update_debugger(debug_matrix, unimportant_neighbor_array, important_neighbor_array, filtered_neighbors,
                    passed_neighbors, i, o):
    debug_matrix[i][o]['SIG'] = filtered_neighbors
    debug_matrix[i][o]['ALL'] = passed_neighbors

    unimp_set = set(unimportant_neighbor_array)
    imp_set = set(important_neighbor_array)
    debug_matrix[i][o]['UI'] = unimp_set - imp_set
    debug_matrix[i][o]['I'] = imp_set - unimp_set

    # get overlap
    # ncols = unimportant_neighbor_array.shape[1] if len(unimportant_neighbor_array.shape) > 1 else unimportant_neighbor_array.shape[0]
    # dtype = {'names': ['f{}'.format(i) for i in range(ncols)], 'formats': ncols * [unimportant_neighbor_array.dtype]}
    # tmp = np.intersect1d(unimportant_neighbor_array.view(dtype), important_neighbor_array.view(dtype))
    # debug_matrix[i][o]['DIST'] = tmp.view(unimportant_neighbor_array.dtype).reshape(-1, ncols)
    debug_matrix[i][o]['DIST'] = unimp_set & imp_set

    return debug_matrix


def filter_neighbors(x_not, important_neighbor_array, unimportant_neighbor_array, X_normed, X_x0_normed,
                     important_rad, i, o, debug_matrix):
    """filter according to the radii constraints and if query parameter perturbation > twice the max perturbation
    of important parameters"""
    if not len(unimportant_neighbor_array): return [x_not], debug_matrix  # todo
    if not len(important_neighbor_array): return [x_not], debug_matrix

    sig_perturbation = abs(X_normed[important_neighbor_array, i] - X_x0_normed[i]) >= 2 * important_rad
    filtered_neighbors = important_neighbor_array[sig_perturbation].tolist() + [x_not]
    passed_neighbors = [idx for idx in filtered_neighbors if idx in unimportant_neighbor_array]

    if len(unimportant_neighbor_array) + len(important_neighbor_array) > 1:  # magic num
        debug_matrix = update_debugger(debug_matrix, unimportant_neighbor_array, important_neighbor_array,
                                       filtered_neighbors, passed_neighbors, i, o)

    return passed_neighbors, debug_matrix


def check_range(input_indices, input_range, filtered_neighbors, X_x0_normed, X_normed):
    subset_X = X_normed[list(filtered_neighbors), :]
    subset_X = subset_X[:, list(input_indices)]

    max_elem = np.max(np.abs(subset_X - X_x0_normed[input_indices]))
    min_elem = np.min(np.abs(subset_X - X_x0_normed[input_indices]))

    return min(min_elem, input_range[0]), max(max_elem, input_range[1])


def print_search_output(verbose, input, output, important_rad, filtered_neighbors, unimportant_rad):
    if verbose:
        print("\nInput:", input, "/ Output:", output)
        print("Max distance (for important parameters):", important_rad)
        print("Neighbors:", len(filtered_neighbors))
        print("Euclidean distance for unimportant parameters:", unimportant_rad)


def check_confounding(filtered_neighbors, X_x0_normed, X_normed, input_names, p):
    """
    a param is considered a possible confound if its count is greater than that of the query param

    sets up the second heatmap in the plot function, so it looks at three things: 1) confound 2) confound, but the
    parameter in the parameter/output pair was considered important to the output by DT, and 3) no neighbors found
    for param/output pair
    """
    # create dict with k=input, v=count of times that input var was the max perturbation in a point in the neighborhood
    max_inp_indices = {}
    for index in filtered_neighbors:
        diff = np.abs(X_x0_normed - X_normed[index])
        max_index = np.where(diff == np.max(diff))[0][0]
        if max_index in max_inp_indices:
            max_inp_indices[max_index] += 1
        else:
            max_inp_indices[max_index] = 1
    # print counts and keep a list of possible confounds to be checked later
    if p in max_inp_indices:
        query_param_count = max_inp_indices[p]
    else:
        query_param_count = 0
    possible_confound = []
    print("Count of greatest perturbation for each point in set of neighbors:")
    for k, v in viewitems(max_inp_indices):
        print(input_names[k], v)
        if v > query_param_count:
            possible_confound.append(k)
    return possible_confound


def get_neighbors(important, unimportant, X_normed, X_x0_normed, important_rad, unimportant_rad, x_not, i, o,
                  debugger_matrix):
    unimportant_neighbor_array, important_neighbor_array = possible_neighbors(
        important, unimportant, X_normed, X_x0_normed, important_rad, unimportant_rad)
    filtered_neighbors, debugger_matrix = filter_neighbors(
        x_not, important_neighbor_array, unimportant_neighbor_array, X_normed, X_x0_normed,
        important_rad, i, o, debugger_matrix)

    return filtered_neighbors, debugger_matrix


def housekeeping(neighbor_matrix, p, o, filtered_neighbors, verbose, input_names, y_names, important_rad,
                 unimportant_rad, important_range, unimportant_range, confound_matrix, X_x0_normed, X_normed,
                 important_indices, unimportant_indices):
    neighbor_matrix[p][o] = filtered_neighbors
    print_search_output(
        verbose, input_names[p], y_names[o], important_rad, filtered_neighbors, unimportant_rad)

    important_range = check_range(important_indices, important_range, filtered_neighbors, X_x0_normed, X_normed)
    unimportant_range = check_range(unimportant_indices, unimportant_range, filtered_neighbors, X_x0_normed, X_normed)
    confound_matrix[p][o] = check_confounding(
        filtered_neighbors, X_x0_normed, X_normed, input_names, p)

    return neighbor_matrix, important_range, unimportant_range, confound_matrix


def compute_neighbor_matrix(num_inputs, num_output, num_param, important_inputs, input_names, y_names, X_normed,
                            x0_normed, verbose, n_neighbors, max_dist, input_is_not_param, inp_out_same, dominant_list):
    """get neighbors for each feature/parameter pair based on 1) a max radius for important features and 2) a
    summed euclidean dist for unimportant parameters

    :param num_inputs: int
    :param num_output: int, num of features or objectives
    :param num_param: int
    :param important_inputs: list of lists of strings
    :param input_names: list of strings
    :param y_names: list of strings representing names of features or objectives
    :param X_normed: 2d array
    :param x0_normed: 1d array
    :param verbose: bool. print statements if true
    :param n_neighbors: int
    :param max_dist: starting point for important parameter radius
    :param inp_out_same: True if doing feature vs feature comparison
    :return: neighbor matrix, 2d array with each cell a list of integers (integers = neighbor indices in data matrix)
    :return:
    """
    IMP_RAD_CUTOFF = .3
    UNIMP_RAD_INCREMENT = .05
    UNIMP_RAD_START = .1
    UNIMP_UPPER_BOUND = [1., 1.3, 1.7, 2.3, 2.6]
    IMP_RAD_THRESHOLDS = [.08, .12]

    # initialize
    neighbor_matrix = np.empty((num_inputs, num_output), dtype=object)
    important_range = (float('inf'), float('-inf'))  # first element = min, second = max
    unimportant_range = (float('inf'), float('-inf'))
    confound_matrix = np.empty((num_inputs, num_output), dtype=object)
    debugger_matrix = defaultdict(lambda: defaultdict(lambda: defaultdict(int)))

    #  constants
    X_x0_normed = x0_normed[num_param:] if input_is_not_param else x0_normed[:num_param]
    x_not = np.where(X_normed == X_x0_normed)[0][0]
    magnitude = int(math.log10(max_dist))

    for p in range(num_inputs):  # row
        for o in range(num_output):  # col
            if inp_out_same and p == o: continue
            important_rad = max_dist

            # split important vs unimportant parameters
            important, unimportant = split_parameters(num_inputs, important_inputs[o], input_names, p)
            filtered_neighbors = []
            while len(filtered_neighbors) < n_neighbors:
                unimportant_rad = UNIMP_RAD_START

                # break if most of the important parameter space is being searched
                if important_rad > IMP_RAD_CUTOFF:
                    print("\nInput:", input_names[p], "/ Output:", y_names[o], "- Neighbors not " \
                                                                               "found for specified n_neighbor threshold. Best attempt:",
                          len(filtered_neighbors))
                    break

                filtered_neighbors, debugger_matrix = get_neighbors(important, unimportant, X_normed, X_x0_normed,
                                                                    important_rad, unimportant_rad, x_not, p, o,
                                                                    debugger_matrix)

                # print statement, update ranges, check confounds
                if len(filtered_neighbors) >= n_neighbors:
                    neighbor_matrix, important_range, unimportant_range, confound_matrix = housekeeping(
                        neighbor_matrix, p, o, filtered_neighbors, verbose, input_names, y_names, important_rad,
                        unimportant_rad, important_range, unimportant_range, confound_matrix, X_x0_normed, X_normed,
                        important, unimportant)

                # if not enough neighbors are found, increment unimportant_radius until enough neighbors found
                # OR the radius is greater than important_radius*ratio
                if important_rad < .08:
                    upper_bound = 1.
                elif important_rad < .12:
                    upper_bound = 1.3
                else:
                    upper_bound = 1.7
                """elif important_rad < .22:
                    upper_bound = 2.2
                else:
                    upper_bound = 2.6"""
                upper_bound *= dominant_list[p]

                while len(filtered_neighbors) < n_neighbors and unimportant_rad < upper_bound:
                    filtered_neighbors, debugger_matrix = get_neighbors(important, unimportant, X_normed, X_x0_normed,
                                                                        important_rad, unimportant_rad, x_not, p, o,
                                                                        debugger_matrix)

                    if len(filtered_neighbors) >= n_neighbors:
                        neighbor_matrix, important_range, unimportant_range, confound_matrix = housekeeping(
                            neighbor_matrix, p, o, filtered_neighbors, verbose, input_names, y_names, important_rad,
                            unimportant_rad, important_range, unimportant_range, confound_matrix, X_x0_normed,
                            X_normed, important, unimportant)
                    unimportant_rad += UNIMP_RAD_INCREMENT

                important_rad += 10 ** magnitude

    print("Important independent variable radius range:", important_range, "/ Unimportant:", unimportant_range)
    return neighbor_matrix, confound_matrix, debugger_matrix


def get_coef(num_input, num_output, neighbor_matrix, X_normed, y_normed):
    """compute coefficients between parameter and feature based on linear regression. also get p-val
    coef will always refer to the R coefficient linear regression between param X and feature y

    :param num_input: int
    :param num_output: int
    :param neighbor_matrix: 2d array of lists which contain neighbor indices
    :param X_normed: 2d array of input vars normalized
    :param y_normed: 2d array of output vars normalized
    :return:
    """
    coef_matrix = np.zeros((num_input, num_output))
    pval_matrix = np.ones((num_input, num_output))

    for inp in range(num_input):
        for out in range(num_output):
            neighbor_array = neighbor_matrix[inp][out]
            if neighbor_array:
                selection = [ind for ind in neighbor_array]
                X_sub = X_normed[selection, inp]  # get relevant X data points

                coef_matrix[inp][out] = stats.linregress(X_sub, y_normed[selection, out])[2]
                pval_matrix[inp][out] = stats.linregress(X_sub, y_normed[selection, out])[3]

    return coef_matrix, pval_matrix


def determine_confounds(num_input, num_output, coef_matrix, pval_matrix, confound_matrix, input_names,
                        y_names, important_parameters, neighbor_matrix):
    """for each significant feature/parameter relationship identified, check if possible confounds are significant"""
    sig_confounds = np.zeros((num_input, num_output))
    P_BASELINE = .05

    # confound
    for param in range(num_input):
        for feat in range(num_output):
            if pval_matrix[param][feat] < .05 and confound_matrix[param][feat]:  # magic number
                for confound in confound_matrix[param][feat]:
                    if coef_matrix[confound][feat] > .03 and pval_matrix[confound][
                        feat] < P_BASELINE:  # magic number .03
                        print("Possible confound for cell", input_names[param], "/", y_names[feat], \
                              ":", input_names[confound], "with p-val", pval_matrix[confound][feat], "and coef", \
                              coef_matrix[confound][feat])
                        sig_confounds[param][feat] = 1

    # globally important, but locally not important (confound)
    for feat in range(num_output):
        important_parameter_set = important_parameters[feat]
        for param in important_parameter_set:  # param is a str
            param_index = np.where(input_names == param)[0][0]
            if sig_confounds[param_index][feat] != 1:
                sig_confounds[param_index][feat] = .6

    # not enough neighbors
    for param in range(num_input):
        for feat in range(num_output):
            if not neighbor_matrix[param][feat]:
                sig_confounds[param][feat] = .2
    return sig_confounds


def normalize_coef(num_input, num_output, coef_matrix, pval_matrix, p_baseline, sig_confounds):
    """normalize absolute coefficients by column. only normalize the ones less than the pval

    :param num_input: int
    :param num_output: int
    :param coef_matrix: 2d array (R coef)
    :param pval_matrix: 2d array
    :param p_baseline: float between 0 and 1
    :param sig_confounds: 2d array of floats
    :return:
    """
    coef_normed = abs(np.copy(coef_matrix))
    for output in range(num_output):
        sig_values = []
        for inp in range(num_input):
            if pval_matrix[inp][output] < p_baseline and sig_confounds[inp][output] == 0:
                sig_values.append(abs(coef_matrix[inp][output]))
        if sig_values:  # if no significant values for an objective, they won't be plotted anyway
            max_coef = np.amax(sig_values)
            min_coef = np.amin(sig_values)
            range_coef = max_coef - min_coef

            if range_coef == 0:
                coef_normed[:, output] = 1
            else:
                coef_normed[:, output] = np.true_divide((coef_normed[:, output] - min_coef), range_coef)

    return coef_normed


def plot_sensitivity(num_input, num_output, coef_matrix, pval_matrix, input_names, y_names, sig_confounds):
    """plot local sensitivity. mask cells with confounds and p-vals greater than than baseline
    color = sig, white = non-sig
    LGIHEST gray = no neighbors, light gray = confound but DT marked as important, dark gray = confound

    :param num_input: int
    :param num_output: int
    :param coef_matrix: 2d array of floats
    :param pval_matrix: 2d array of floats
    :param input_names: list of str
    :param y_names: list of str
    :param sig_confounds: 2d array of floats: 0 (no sig confound), .2 (no neighbors)
                          .6 (confound but marked imp by DT), or 1 (confound)
    :return:
    """
    import seaborn as sns
    P_BASELINE = .05

    # create mask
    mask = np.full((num_input, num_output), True, dtype=bool)  # mask
    mask[pval_matrix < P_BASELINE] = False  # do not mask
    mask[sig_confounds != 0] = True  # mask

    # overlay relationship heatmap (hm) with confound heatmap
    fig, ax = plt.subplots(figsize=(16, 5))
    hm = sns.heatmap(coef_matrix, fmt="g", cmap='cool', vmax=.3, vmin=0, mask=mask, linewidths=1, ax=ax)
    hm2 = sns.heatmap(sig_confounds, fmt="g", cmap='Greys', vmax=1, linewidths=1, ax=ax, alpha=.3, cbar=False)
    hm.set_xticklabels(y_names)
    hm.set_yticklabels(input_names)
    plt.xticks(rotation=-90)
    plt.yticks(rotation=0)
    plt.title("Absolute R Coefficients")
    plt.show()


def prompt_values():
    """initial prompt for variable values"""
    n_neighbors = 60
    max_dist = .01

    user_input = input('Do you want to specify the values for neighbor search? The default values are num '
                            'neighbors = 60, and starting radius for important independent variables = .01. (y/n) ')
    if user_input in ['y', 'Y']:
        n_neighbors = int(input('Threshold for number of neighbors?: '))
        max_dist = float(input('Starting radius for important independent variables?: '))
    elif user_input in ['n', 'N']:
        print('Thanks.')
    else:
        while user_input not in ['y', 'Y', 'n', 'N']:
            user_input = input('Please enter y or n. ')

    return n_neighbors, max_dist


def prompt_neighbor_dialog(num_input, num_output, num_param, important_inputs, input_names, y_names, X_normed,
                           x0_normed, verbose, n_neighbors, max_dist, input_is_not_param, inp_out_same, dominant_list):
    """at the end of neighbor search, ask the user if they would like to change the starting variables"""
    while True:
        neighbor_matrix, confound_matrix, debugger_matrix = compute_neighbor_matrix(num_input, num_output, num_param,
                                                                                    important_inputs, input_names,
                                                                                    y_names, X_normed, x0_normed,
                                                                                    verbose, n_neighbors, max_dist,
                                                                                    input_is_not_param, inp_out_same,
                                                                                    dominant_list)
        user_input = ''
        while user_input.lower() not in ['y', 'n', 'yes', 'no']:
            user_input = input('Was this an acceptable outcome (y/n)? ')
        if user_input.lower() in ['y', 'yes']:
            break
        elif user_input.lower() in ['n', 'no']:
            n_neighbors, max_dist = prompt_values()

    return neighbor_matrix, confound_matrix, debugger_matrix


def denormalize(scaling, unnormed_vector, param, logdiff_array, logmin_array, diff_array, min_array):
    if scaling[param] == 'log':
        unnormed_vector = np.power(10, (unnormed_vector * logdiff_array[param] + logmin_array[param]))
    else:
        unnormed_vector = unnormed_vector * diff_array[param] + min_array[param]

    return unnormed_vector


def create_perturb_matrix(X_best, n_neighbors, input, perturbations):
    """
    :param X_best: x0
    :param n_neighbors: int, how many perturbations were made
    :param input: int, idx for independent variable to manipulate
    :param perturbations: array
    :return:
    """
    perturb_matrix = np.tile(np.array(X_best), (n_neighbors, 1))
    perturb_matrix[:, input] = perturbations

    return perturb_matrix


def generate_explore_vector(n_neighbors, num_input, num_output, X_best, X_x0_normed, scaling, logdiff_array,
                            logmin_array, diff_array, min_array, neighbor_matrix, norm_search):
    """
    figure out which X/y pairs need to be explored: non-sig or no neighbors
    generate n_neighbor points around best point. perturb just POI... 5% each direction

    :return: dict, key=param number (int), value=list of arrays
    """
    explore_dict = {}

    # if n_neighbors is odd
    if n_neighbors % 2 == 1:
        n_neighbors += 1

    for inp in range(num_input):
        for output in range(num_output):
            if neighbor_matrix[inp][output] < n_neighbors:
                upper = .05 * np.random.random_sample((int(old_div(n_neighbors, 2)),)) + X_x0_normed[inp]
                lower = .05 * np.random.random_sample((int(old_div(n_neighbors, 2)),)) + X_x0_normed[inp] - .05
                unnormed_vector = np.concatenate((upper, lower), axis=0)

                perturbations = unnormed_vector if not norm_search else denormalize(
                    scaling, unnormed_vector, inp, logdiff_array, logmin_array, diff_array, min_array)
                perturb_matrix = create_perturb_matrix(X_best, n_neighbors, inp, perturbations)
                explore_dict[inp] = perturb_matrix
                break

    return explore_dict


def save_perturbation_PopStorage(perturb_dict, param_id2name, save_path=''):
    import time
    full_path = save_path + 'perturbations_%i_%i_%i.h5' % (
    time.localtime()[2], time.localtime()[3], time.localtime()[-4])
    with h5py.File(full_path, 'a') as f:
        for param_id in perturb_dict:
            param = param_id2name[param_id]
            f.create_group(param)
            for i in range(len(perturb_dict[param_id])):
                f[param][str(i)] = perturb_dict[param_id][i]


def convert_dict_to_PopulationStorage(explore_dict, input_names, output_names, obj_names, save_path=''):
    """unsure if storing in PS object is needed; save function only stores array"""
    pop = PopulationStorage(param_names=input_names, feature_names=output_names, objective_names=obj_names,
                            path_length=1, file_path=None)
    iter_to_param_map = {}
    for i, param_id in enumerate(explore_dict):
        iter_to_param_map[i] = input_names[param_id]
        iteration = []
        for vector in explore_dict[param_id]:
            indiv = Individual(vector)
            indiv.objectives = []
            iteration.append(indiv)
        pop.append(iteration)
    save_perturbation_PopStorage(explore_dict, input_names, save_path)
    return iter_to_param_map, pop


def prompt_indiv(storage):
    fame = HallOfFame(storage)
    user_input = ''
    while user_input not in fame.x_dict:
        print('Valid strings for x0: ', list(fame.x_dict.keys()))
        user_input = input('Specify x0: ')

    return user_input


def prompt_feat_or_obj():
    user_input = ''
    while user_input.lower() not in ['f', 'o', 'features', 'objectives', 'feature', 'objective', 'feat', 'obj']:
        user_input = input('Do you want to analyze features or objectives?: ')
    return user_input.lower() in ['f', 'features', 'feature', 'feat']


def prompt_linspace():
    user_input = ''
    while user_input.lower() not in ['y', 'n', 'yes', 'no']:
        user_input = input('Normalize the data?: ')
    return user_input.lower() in ['y', 'yes']


def prompt_no_LSA():
    user_input = ''
    while user_input.lower() not in ['y', 'n', 'yes', 'no']:
        user_input = input('Do you just want to simply plot input vs. output without filtering (no LSA)?: ')
    return user_input.lower() in ['y', 'yes']


def prompt_input():
    user_input = ''
    while user_input.lower() not in ['f', 'o', 'feature', 'objective', 'parameter', 'p', 'features', 'objectives',
                                     'parameters']:
        user_input = input('What is the independent variable (features/objectives/parameters)?: ')
    return user_input.lower()


def prompt_output():
    user_input = ''
    while user_input.lower() not in ['f', 'o', 'feature', 'objective', 'features', 'objectives']:
        user_input = input('What is the the dependent variable (features/objectives)?: ')
    return user_input.lower()


def prompt_DT_constraint():
    user_input = ''
    while user_input.lower() not in ['y', 'n', 'yes', 'no']:
        user_input = input('During neighbor search, should the constraint for unimportant input variables be relaxed '
                  'if the magnitude of the mean of the feature importance of the important variables is '
                  'twice or more that of the unimportant variables?: ')
    return user_input.lower() in ['y', 'yes']


def prompt_relax_constraint():
    user_input = ''
    while user_input is not float:
        try:
            user_input = float(input('By what factor should it be relaxed? The default is 1.5: '))
            return float(user_input)
        except ValueError:
            print('Please enter a number.')
    return 1.5


def get_variable_names(population, input_str, output_str, obj_strings, feat_strings, param_strings):
    if input_str in obj_strings:
        input_names = population.objective_names
    elif input_str in feat_strings:
        input_names = population.feature_names
    elif input_str in param_strings:
        input_names = population.param_names
    else:
        raise RuntimeError('LSA: input variable %s is not recognized' % input_str)

    if output_str in obj_strings:
        y_names = population.objective_names
    elif output_str in feat_strings:
        y_names = population.feature_names
    else:
        raise RuntimeError('LSA: output variable %s is not recognized' % output_str)
    return input_names, y_names


def local_sensitivity(population, verbose=True, save_path=''):
    """main function for plotting and computing local sensitivity
    note on variable names: X_x0 redundantly refers to the parameter values associated with the point x0. x0 by itself
    refers to both the parameters and the output
    input = independent var, output = dependent var

    :param population: PopulationStorage object
    :param verbose: bool. if True, will print radius and num neighbors for each parameter/objective pair
    :param save_path: str for where perturbation vector will be saved if generated
    :return:
    """
    feat_strings = ['f', 'feature', 'features']
    obj_strings = ['o', 'objective', 'objectives']
    param_strings = ['parameter', 'p', 'parameters']

    x0_string = prompt_indiv(population)
    input_str = prompt_input()
    output_str = prompt_output()
    feat_bool = output_str in feat_strings
    no_LSA = prompt_no_LSA()
    relaxed_bool = prompt_DT_constraint() if not no_LSA else False
    relaxed_factor = prompt_relax_constraint() if relaxed_bool else 1.
    norm_search = prompt_linspace()

    data = pop_to_matrix(population, feat_bool)
    processed_data, crossing, z = process_data(data)

    input_names, y_names = get_variable_names(population, input_str, output_str, obj_strings, feat_strings,
                                              param_strings)
    num_param = len(population.param_names)
    num_input = len(input_names)
    num_output = len(y_names)
    input_is_not_param = input_str not in param_strings
    inp_out_same = (input_str in feat_strings and output_str in feat_strings) or \
                   (input_str in obj_strings and output_str in obj_strings)

<<<<<<< HEAD
    data_normed, x0_normed, packaged_variables = normalize_data(population, data, processed_data, crossing, z,
                                                                x0_string,
                                                                population.param_names, input_is_not_param, norm_search)

=======
    data_normed, x0_normed, packaged_variables = normalize_data(population, data, processed_data, crossing, z, x0_string,
            population.param_names, input_is_not_param, norm_search)
>>>>>>> af0d36c2
    if no_LSA:
        lsa_obj = LSA(None, None, None, None, input_names, y_names, data_normed)
        print("No exploration vector generated.")
        return None, lsa_obj, None

    X_x0 = packaged_variables[0];
    scaling = packaged_variables[1];
    logdiff_array = packaged_variables[2]
    logmin_array = packaged_variables[3];
    diff_array = packaged_variables[4];
    min_array = packaged_variables[5]

    X_normed = data_normed[:, :num_param] if input_str in param_strings else data_normed[:, num_param:]
    y_normed = data_normed[:, num_param:]

<<<<<<< HEAD
    important_inputs, dominant_list = get_important_inputs2(data, num_input, num_output, num_param, input_names,
                                                            y_names,
                                                            input_is_not_param, inp_out_same, relaxed_factor)
=======
    important_inputs, dominant_list = get_important_inputs2(data_normed, num_input, num_output, num_param, input_names, y_names,
                                            input_is_not_param, inp_out_same, relaxed_factor)
>>>>>>> af0d36c2

    n_neighbors, max_dist = prompt_values()
    neighbor_matrix, confound_matrix, debugger_matrix = prompt_neighbor_dialog(num_input, num_output, num_param,
                                                                               important_inputs,
                                                                               input_names, y_names, X_normed,
                                                                               x0_normed, verbose, n_neighbors,
                                                                               max_dist, input_is_not_param,
                                                                               inp_out_same,
                                                                               dominant_list)

    coef_matrix, pval_matrix = get_coef(num_input, num_output, neighbor_matrix, X_normed, y_normed)
    sig_confounds = determine_confounds(num_input, num_output, coef_matrix, pval_matrix, confound_matrix,
                                        input_names, y_names, important_inputs, neighbor_matrix)

    if input_is_not_param:
        explore_pop = None
    else:
        explore_dict = generate_explore_vector(n_neighbors, num_input, num_output, X_x0, x0_normed[:num_input],
                                               scaling, logdiff_array, logmin_array, diff_array, min_array,
                                               neighbor_matrix, norm_search)
        explore_pop = convert_dict_to_PopulationStorage(explore_dict, input_names, population.feature_names,
                                                        population.objective_names, save_path)

    plot_sensitivity(num_input, num_output, coef_matrix, pval_matrix, input_names, y_names, sig_confounds)
    lsa_obj = LSA(neighbor_matrix, coef_matrix, pval_matrix, sig_confounds, input_names, y_names, data_normed)
    debug = DebugObject(debugger_matrix, data_normed, input_names, y_names, important_inputs)
    if input_is_not_param:
        print("The exploration vector for the parameters was not generated because it was not the dependent variable.")
    return explore_pop, lsa_obj, debug


class LSA(object):
    def __init__(self, neighbor_matrix, coef_matrix, pval_matrix, sig_confounds, input_id2name, y_id2name, data):
        self.neighbor_matrix = neighbor_matrix
        self.coef_matrix = coef_matrix
        self.pval_matrix = pval_matrix
        self.sig_confounds = sig_confounds
        self.data = data
        self.input_name2id = {}
        self.y_name2id = {}

        for i, name in enumerate(input_id2name): self.input_name2id[name] = i
        for i, name in enumerate(y_id2name): self.y_name2id[name] = i

    def plot_indep_vs_dep(self, input_name, y_name, use_unfiltered_data=False, num_models=None, last_third=True):
        input_id = self.input_name2id[input_name]
        y_id = self.y_name2id[y_name]
        if self.neighbor_matrix is None: use_unfiltered_data = True
        if not use_unfiltered_data:
            neighbor_indices = self.neighbor_matrix[input_id][y_id]
            if neighbor_indices is None:
                print("No neighbors-- nothing to show.")
            else:
                x = self.data[neighbor_indices, input_id]
                y = self.data[neighbor_indices, y_id]
                plt.scatter(x, y)
                fit_fn = np.poly1d(np.polyfit(x, y, 1))
                plt.plot(x, fit_fn(x), color='red')

                if self.sig_confounds[input_id][y_id] == .6:
                    plt.title("%s vs %s with p-val of %.3f and R coef of %.3f. Locally confounded "
                              "but deemed globally important" % (input_name, y_name, self.pval_matrix[input_id][y_id],
                                                                 self.coef_matrix[input_id][y_id]))
                elif self.sig_confounds[input_id][y_id] == 1:
                    plt.title("%s vs %s with p-val of %.3f and R coef of %.3f, Locally confounded and "
                              "not deemed globally important" % (input_name, y_name, self.pval_matrix[input_id][y_id],
                                                                 self.coef_matrix[input_id][y_id]))
                else:
                    plt.title("%s vs %s with p-val of %.3f and R coef of %.3f. Not confounded" % \
                              (input_name, y_name, self.pval_matrix[input_id][y_id], self.coef_matrix[input_id][y_id]))
        else:
            if num_models is not None:
                num_models = int(num_models)
                x = self.data[-num_models:, input_id]
                y = self.data[-num_models:, y_id]
                plt.scatter(x, y, c=np.arange(self.data.shape[0] - num_models, self.data.shape[0]), cmap='viridis_r')
                plt.title("Last %i models" % num_models)
            elif last_third:
                m = int(old_div(self.data.shape[0], 3))
                x = self.data[-m:, input_id]
                y = self.data[-m:, y_id]
                plt.scatter(x, y, c=np.arange(self.data.shape[0] - m, self.data.shape[0]), cmap='viridis_r')
                plt.title("Last third of models")
            else:
                x = self.data[:, input_id]
                y = self.data[:, y_id]
                plt.scatter(x, y, c=np.arange(self.data.shape[0]), cmap='viridis_r')
                plt.title("All models")
            plt.colorbar()

        plt.xlabel(input_name)
        plt.ylabel(y_name)
        plt.show()


class DebugObject(object):
    """
    debug plotter - after simulation
    one per i/o pair -> if not None, if more than 10% of the space is being searched or more than 500, whichever is less
    remember params

    split by:
    -passed unimp filter
    -passed imp filter (unsig)
    -passed imp + sig filter
    -passed both distance-based filters
    -passed all constraints
    """
<<<<<<< HEAD

    def __init__(self, debug_matrix, neighbor_matrix, input_id2name, y_id2name, important_inputs):
=======
    def __init__(self, debug_matrix, data, input_id2name, y_id2name, important_inputs):
>>>>>>> af0d36c2
        """

        :param debug_matrix: actually a dict (key=input id) of dicts (key=output id) of lists of tuples of the form
        (array representing point in input space, string representing category)
        :param y_id2name:
        """
        self.debug_matrix = debug_matrix
        self.data = data
        self.input_id2name = input_id2name
        self.important_inputs = important_inputs
        self.input_name2id = {}
        self.y_name2id = {}
        self.cat2color = {'UI': 'red', 'I': 'blue', 'DIST': 'purple', 'SIG': 'green', 'ALL': 'black'}
        self.previous_plot_data = defaultdict(dict)

        for i, name in enumerate(input_id2name): self.input_name2id[name] = i
        for i, name in enumerate(y_id2name): self.y_name2id[name] = i

    def get_points(self, input_name, y_name):
        try:
            buckets = self.debug_matrix[self.input_name2id[input_name]][self.y_name2id[y_name]]
        except:
            raise RuntimeError(
                'At least one provided variable name is incorrect. For input variables, valid choices are ',
                list(self.input_name2id.keys()), '. For output variables, ', list(self.input_name2id.keys()), '.')
        return buckets

    def extract_data(self, input_name, y_name):
        if input_name in self.previous_plot_data and y_name in self.previous_plot_data[input_name]:
            all_points = self.previous_plot_data[input_name][y_name][0]
            cat2idx = self.previous_plot_data[input_name][y_name][1]
        else:
            buckets = self.get_points(input_name, y_name)
            all_points = None
            cat2idx = defaultdict(list)
<<<<<<< HEAD
            for cat, idx in viewitems(buckets):
                all_points = self.neighbor_matrix[idx] if all_points is None else np.concatenate(all_points,
                                                                                                 self.neighbor_matrix[
                                                                                                     idx])
                cat2idx[cat] = list(idx)
=======
            for cat, idx in buckets.iteritems():
                #print (type(idx), idx, cat)
                #print (self.data[0,0], self.data[0,[1,2]])
                idx_list = list(idx) #idx is a set
                #print (idx_list)
                if len(idx_list) <= 0: continue
                all_points = self.data[idx_list] if all_points is None else np.concatenate(all_points, self.data[idx_list])
                cat2idx[cat] = idx_list
>>>>>>> af0d36c2
            self.previous_plot_data[input_name][y_name] = (all_points, cat2idx)
        return all_points, cat2idx

    def plot_PCA(self, input_name, y_name):
        """try visualizing all of the input variable values by flattening it"""
        all_points, cat2idx = self.extract_data(input_name, y_name)
        if all_points is not None:
            flattened = PCA(n_components=2).fit_transform(all_points)

            for cat in self.cat2color:
                idxs = cat2idx[cat]
                plt.scatter(flattened[idxs, 0], flattened[idxs, 1], c=self.cat2color[cat], label=cat)
            plt.legend(labels=list(self.cat2color.keys()))
            plt.show()
        else:
            print("No neighbors-- nothing to show.")

    def plot_vs(self, input_name, y_name, x1, x2):
        """plot one input variable vs another input"""
        try:
            x1_idx = self.input_name2id[x1]
            x2_idx = self.input_name2id[x2]
        except:
            raise RuntimeError(
                'At least one provided variable name is incorrect. For input variables, valid choices are ',
                list(self.input_name2id.keys()), '.')

        all_points, cat2idx = self.extract_data(input_name, y_name)
        for cat in self.cat2color:
            idxs = cat2idx[cat]
            plt.scatter(all_points[idxs, x1_idx], all_points[idxs, x2_idx], c=self.cat2color[cat], label=cat)

    def get_interference_by_classification(self, input_name, y_name):
        all_points, cat2idx = self.extract_data(input_name, y_name)
        y_labels = np.zeros(all_points.shape[0])
        for idx in cat2idx['ALL']: y_labels[idx] = 1

        if np.all(y_labels == 0):
            print('Could not calculate interference; no points were accepted by the filter.')
        else:
            dt = DecisionTreeClassifier(random_state=0, max_depth=200)
            dt.fit(all_points, y_labels)

            input_list = list(zip([round(t, 4) for t in dt.feature_importances_], viewkeys(self.input_name2id)))
            print(('The top five input variables that interfered were: ', input_list[:5]))

    def get_interference_manually(self, input_name, y_name):
        all_points, cat2idx = self.extract_data(input_name, y_name)
        print(
        ('Out of ', (all_points.shape[0] - len(cat2idx['UI'])), ' points that passed the important distance filter, ',
         (len(cat2idx['SIG']) + len(cat2idx['ALL'])), ' had signficant perturbations in the direction of ', input_name))

        count_arr = np.zeros((all_points.shape[1], 1))
        # pass unimp filter, but not imp
        for idx in cat2idx['SIG']:
            max_idx = np.argmax(all_points[idx, self.important_inputs[y_name]])
            count_arr[max_idx] += 1

        # pass imp but not unimp
        for cat_name in ['SIG', 'I']:
            for idx in cat2idx[cat_name]:
                tmp_idx = [x for x in range(all_points.shape[1]) if x not in self.important_inputs[y_name]]
                max_idx = np.argmax(all_points[idx, tmp_idx])
                count_arr[max_idx] += 1

        sorted_ratios = sorted((old_div(count_arr, np.sum(count_arr))), reverse=True)
        for i in range(len(sorted_ratios)):
            j = np.where(sorted_ratios[i] == count_arr)[0][0]
            print(self.input_id2name[j], ':', sorted_ratios[i])<|MERGE_RESOLUTION|>--- conflicted
+++ resolved
@@ -2609,10 +2609,6 @@
     for i in range(num_output):
         dt = DecisionTreeRegressor(random_state=0, max_depth=200)
         Xi = X[:, [x for x in range(num_input) if x != i]] if inp_out_same else X
-<<<<<<< HEAD
-        print((np.isnan(Xi).any(), np.isfinite(Xi).all(), np.isnan(y[:, i]).any(), np.isfinite(y[:, i]).all()))
-=======
->>>>>>> af0d36c2
         dt.fit(Xi, y[:, i])
 
         # input_list = np.array(list(zip(map(lambda t: round(t, 4), dt.feature_importances_), input_names)))
@@ -3249,15 +3245,8 @@
     inp_out_same = (input_str in feat_strings and output_str in feat_strings) or \
                    (input_str in obj_strings and output_str in obj_strings)
 
-<<<<<<< HEAD
-    data_normed, x0_normed, packaged_variables = normalize_data(population, data, processed_data, crossing, z,
-                                                                x0_string,
-                                                                population.param_names, input_is_not_param, norm_search)
-
-=======
     data_normed, x0_normed, packaged_variables = normalize_data(population, data, processed_data, crossing, z, x0_string,
             population.param_names, input_is_not_param, norm_search)
->>>>>>> af0d36c2
     if no_LSA:
         lsa_obj = LSA(None, None, None, None, input_names, y_names, data_normed)
         print("No exploration vector generated.")
@@ -3273,14 +3262,8 @@
     X_normed = data_normed[:, :num_param] if input_str in param_strings else data_normed[:, num_param:]
     y_normed = data_normed[:, num_param:]
 
-<<<<<<< HEAD
-    important_inputs, dominant_list = get_important_inputs2(data, num_input, num_output, num_param, input_names,
-                                                            y_names,
-                                                            input_is_not_param, inp_out_same, relaxed_factor)
-=======
     important_inputs, dominant_list = get_important_inputs2(data_normed, num_input, num_output, num_param, input_names, y_names,
                                             input_is_not_param, inp_out_same, relaxed_factor)
->>>>>>> af0d36c2
 
     n_neighbors, max_dist = prompt_values()
     neighbor_matrix, confound_matrix, debugger_matrix = prompt_neighbor_dialog(num_input, num_output, num_param,
@@ -3389,12 +3372,7 @@
     -passed both distance-based filters
     -passed all constraints
     """
-<<<<<<< HEAD
-
-    def __init__(self, debug_matrix, neighbor_matrix, input_id2name, y_id2name, important_inputs):
-=======
     def __init__(self, debug_matrix, data, input_id2name, y_id2name, important_inputs):
->>>>>>> af0d36c2
         """
 
         :param debug_matrix: actually a dict (key=input id) of dicts (key=output id) of lists of tuples of the form
@@ -3430,14 +3408,7 @@
             buckets = self.get_points(input_name, y_name)
             all_points = None
             cat2idx = defaultdict(list)
-<<<<<<< HEAD
             for cat, idx in viewitems(buckets):
-                all_points = self.neighbor_matrix[idx] if all_points is None else np.concatenate(all_points,
-                                                                                                 self.neighbor_matrix[
-                                                                                                     idx])
-                cat2idx[cat] = list(idx)
-=======
-            for cat, idx in buckets.iteritems():
                 #print (type(idx), idx, cat)
                 #print (self.data[0,0], self.data[0,[1,2]])
                 idx_list = list(idx) #idx is a set
@@ -3445,7 +3416,6 @@
                 if len(idx_list) <= 0: continue
                 all_points = self.data[idx_list] if all_points is None else np.concatenate(all_points, self.data[idx_list])
                 cat2idx[cat] = idx_list
->>>>>>> af0d36c2
             self.previous_plot_data[input_name][y_name] = (all_points, cat2idx)
         return all_points, cat2idx
 
