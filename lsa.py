--- conflicted
+++ resolved
@@ -15,19 +15,11 @@
 
 
 def sensitivity_analysis(
-<<<<<<< HEAD
-        population=None, X=None, y=None, config_file_path=None, x0_idx=None, x0_str=None, input_str=None,
-        output_str=None, no_lsa=False, indep_norm=None, dep_norm=None, n_neighbors=60, max_neighbors=np.inf, beta=2.,
-        rel_start=.5, p_baseline=.05, confound_baseline=.5, r_ceiling_val=None, important_dict=None,
-        global_log_indep=None, global_log_dep=None, perturb_range=.1, verbose=True, repeat=False, save=True,
-        save_format='png', save_txt=True, uniform=False, jupyter=False):
-=======
         population=None, X=None, y=None, config_file_path=None, x0_idx=None, x0_str=None, input_str=None, output_str=None,
         no_lsa=False, indep_norm=None, dep_norm=None, n_neighbors=60, max_neighbors=np.inf, beta=2., rel_start=.5,
         p_baseline=.05, confound_baseline=.5, r_ceiling_val=None, important_dict=None, global_log_indep=None,
         global_log_dep=None, verbose=True, repeat=False, save=True, save_format='png', save_txt=True,
         uniform=False, jupyter=False):
->>>>>>> 1d32e9a5
     """
     the main function to run sensitivity analysis. provide either
         1) a PopulationStorage object (_population_)
