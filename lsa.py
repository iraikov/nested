--- conflicted
+++ resolved
@@ -79,6 +79,7 @@
     :return: PopulationStorage and LSA object. The PopulationStorage contains the perturbations. The LSA object is
         for plotting and saving results of the optimization and/or sensitivity analysis.
     """
+
     #static
     feat_strings = ['f', 'feature', 'features']
     obj_strings = ['o', 'objective', 'objectives']
@@ -388,13 +389,9 @@
 
 
 def clean_up(neighbor_arr, X, y, X_x0, input_names, y_names, n_neighbors, r_ceiling_val, p_baseline,
-<<<<<<< HEAD
              confound_baseline, rel_start, repeat, save, save_format, txt_file, verbose, uniform, jupyter):
-=======
-             confound_baseline, rel_start, repeat, save, save_format, txt_file, verbose, spatial):
     from diversipy import psa_select
 
->>>>>>> f2fad341
     num_input = len(neighbor_arr)
     neighbor_matrix = np.empty((num_input, y.shape[1]), dtype=object)
     confound_matrix = np.empty((num_input, y.shape[1]), dtype=object)
@@ -653,7 +650,7 @@
 
     def plot(self, coef_matrix, pval_matrix, input_names, y_names, sig_confounds, p_baseline=.05, r_ceiling_val=None):
         fig, ax = plt.subplots(figsize=(16, 5))
-        plt.title("Absolute R Coefficients", y=1.11, fontsize=10)
+        plt.title("Absolute R Coefficients", y=1.11)
         vmax = min(.7, max(.1, np.max(coef_matrix))) if r_ceiling_val is None else r_ceiling_val
 
         cmap = plt.cm.GnBu
@@ -824,10 +821,7 @@
 
 #------------------plot importance via ensemble
 
-<<<<<<< HEAD
 def plot_gini(X, y, num_input, num_output, input_names, y_names, inp_out_same, uniform, n_neighbors):
-=======
-def plot_gini(X, y, num_input, num_output, input_names, y_names, inp_out_same, spatial, n_neighbors):
     """
 
     :param X:
@@ -837,13 +831,12 @@
     :param input_names:
     :param y_names:
     :param inp_out_same:
-    :param spatial:
+    :param uniform:
     :param n_neighbors:
     :return:
     """
     from diversipy import psa_select
 
->>>>>>> f2fad341
     num_trees = 50
     tree_height = 25
     mtry = max(1, int(.1 * len(input_names)))
@@ -1216,10 +1209,9 @@
         """
         if self.neighbor_matrix is None:
             raise RuntimeError("SA was not done.")
-        interactive_colormap(
-            self, dep_norm, global_log_dep, self.processed_data_y, self.crossing_y, self.z_y, self.pure_neg_y,
-            self.neighbor_matrix, self.X, self.y, self.input_names, self.y_names, self.n_neighbors,
-            self.lsa_heatmap_values, p_baseline, r_ceiling_val, save=False, save_format='png')
+        interactive_colormap(self, dep_norm, global_log_dep, self.processed_data_y, self.crossing_y, self.z_y, self.pure_neg_y,
+                             self.neighbor_matrix, self.X, self.y, self.input_names, self.y_names, self.n_neighbors,
+                             self.lsa_heatmap_values, p_baseline, r_ceiling_val, save=False, save_format='png')
 
 
     def plot_scatter_plots(self, plot_dict=None, show=True, save=True, plot_confounds=False, save_format='png'):
